from typing import Any

import pathlib

import pytest
import dash
from webviz_config.common_cache import CACHE

from _pytest.config.argparsing import Parser
from _pytest.fixtures import SubRequest


def pytest_addoption(parser: Parser) -> None:
    parser.addoption(
        "--testdata-folder",
        type=pathlib.Path,
        default=pathlib.Path("webviz-subsurface-testdata"),
        help="Path to webviz-subsurface-testdata folder",
    )


@pytest.fixture
<<<<<<< HEAD
def testdata_folder(request):
    return request.config.getoption("--testdata-folder")


@pytest.fixture()
def app():
    dash_app = dash.Dash(__name__)
    dash_app.css.config.serve_locally = True
    dash_app.scripts.config.serve_locally = True
    dash_app.config.suppress_callback_exceptions = True
    CACHE.init_app(dash_app.server)
    yield dash_app
=======
def testdata_folder(request: SubRequest) -> Any:
    return request.config.getoption("--testdata-folder")
>>>>>>> 2df12dfe
<|MERGE_RESOLUTION|>--- conflicted
+++ resolved
@@ -20,8 +20,7 @@
 
 
 @pytest.fixture
-<<<<<<< HEAD
-def testdata_folder(request):
+def testdata_folder(request: SubRequest) -> Any:
     return request.config.getoption("--testdata-folder")
 
 
@@ -32,8 +31,4 @@
     dash_app.scripts.config.serve_locally = True
     dash_app.config.suppress_callback_exceptions = True
     CACHE.init_app(dash_app.server)
-    yield dash_app
-=======
-def testdata_folder(request: SubRequest) -> Any:
-    return request.config.getoption("--testdata-folder")
->>>>>>> 2df12dfe
+    yield dash_app