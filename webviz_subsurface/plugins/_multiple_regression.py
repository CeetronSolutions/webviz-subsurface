--- conflicted
+++ resolved
@@ -409,23 +409,6 @@
                     )
                 ]
             ),
-<<<<<<< HEAD
-            html.Div(
-                style={
-                    "display": "grid",
-                    "gridTemplateRows": "1fr 1fr",
-                },
-                children=[
-                    html.Label("Press 'SUBMIT' to activate changes"),
-                    html.Button(
-                        id=self.ids("submit-btn"), 
-                        children="Submit",
-                        
-                    )
-                ]
-            )
-=======
->>>>>>> f14eb6d4
         ]
 
     @property
