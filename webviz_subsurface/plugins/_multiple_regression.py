import warnings
import time
from pathlib import Path
from itertools import combinations

import numpy as np
import numpy.linalg as la
import pandas as pd
import plotly.graph_objects as go
import plotly.express as px
import dash_html_components as html
import dash_core_components as dcc
import webviz_core_components as wcc
import dash_bootstrap_components as dbc
import statsmodels.api as sm
from dash_table import DataTable
from dash.dependencies import Input, Output, State
from dash_table.Format import Format, Scheme
from webviz_config.webviz_store import webvizstore
from webviz_config.common_cache import CACHE
from webviz_config import WebvizPluginABC
from webviz_config.utils import calculate_slider_step
from sklearn.preprocessing import PolynomialFeatures

from .._datainput.fmu_input import load_parameters, load_csv

class MultipleRegression(WebvizPluginABC):
    """### Best fit using forward stepwise regression

This plugin shows a multiple regression of numerical parameters and a response.

Input can be given either as:

- Aggregated csv files for parameters and responses,
- An ensemble name defined in shared_settings and a local csv file for responses
stored per realizations.

**Note**: Non-numerical (string-based) input parameters and responses are removed.

**Note**: The response csv file will be aggregated per realization.

Arguments:

* `parameter_csv`: Aggregated csvfile for input parameters with 'REAL' and 'ENSEMBLE' columns.
* `response_csv`: Aggregated csvfile for response with 'REAL' and 'ENSEMBLE' columns.
* `ensembles`: Which ensembles in `shared_settings` to visualize. If neither response_csv or
            response_file is defined, the definition of ensembles implies that you want to
            use simulation timeseries data directly from UNSMRY data. This also implies that
            the date will be used as a response filter of type `single`.
* `response_file`: Local (per realization) csv file for response parameters.
* `response_filters`: Optional dictionary of responses (columns in csv file) that can be used
as row filtering before aggregation. (See below for filter types).
* `response_ignore`: Response (columns in csv) to ignore (cannot use with response_include).
* `response_include`: Response (columns in csv) to include (cannot use with response_ignore).
* `column_keys`: Simulation vectors to use as responses read directly from UNSMRY-files in the
                defined ensembles using fmu-ensemble (cannot use with response_file,
                response_csv or parameters_csv).
* `sampling`: Sampling frequency if using fmu-ensemble to import simulation time series data.
            (Only relevant if neither response_csv or response_file is defined). Default monthly
* `aggregation`: How to aggregate responses per realization. Either `sum` or `mean`.
* `corr_method`: Correlation algorithm. Either `pearson` or `spearman`.

The types of response_filters are:
```
- `single`: Dropdown with single selection.
- `multi`: Dropdown with multiple selection.
- `range`: Slider with range selection.
```
"""

    # pylint:disable=too-many-arguments
    def __init__(
        self,
        app,
        parameter_csv: Path = None,
        response_csv: Path = None,
        ensembles: list = None,
        response_file: str = None,
        response_filters: dict = None,
        response_ignore: list = None,
        response_include: list = None,
        column_keys: list = None,
        sampling: str = "monthly",
        aggregation: str = "sum",
        parameter_ignore: list = None,
    ):

        super().__init__()

        self.parameter_csv = parameter_csv if parameter_csv else None
        self.response_csv = response_csv if response_csv else None
        self.response_file = response_file if response_file else None
        self.response_filters = response_filters if response_filters else {}
        self.response_ignore = response_ignore if response_ignore else None
        self.parameter_ignore = parameter_ignore if parameter_ignore else None
        self.column_keys = column_keys
        self.time_index = sampling
        self.aggregation = aggregation

        if response_ignore and response_include:
            raise ValueError(
                'Incorrent argument. either provide "response_include", '
                '"response_ignore" or neither'
            )
        if parameter_csv and response_csv:
            if ensembles or response_file:
                raise ValueError(
                    'Incorrect arguments. Either provide "csv files" or '
                    '"ensembles and response_file".'
                )
            #For csv files
            #self.parameterdf = read_csv(self.parameter_csv)
            #self.responsedf = read_csv(self.response_csv)

            #For parquet files
            self.parameterdf = pd.read_parquet(self.parameter_csv)
            self.responsedf = pd.read_parquet(self.response_csv)

        elif ensembles and response_file:
            self.ens_paths = {
                ens: app.webviz_settings["shared_settings"]["scratch_ensembles"][ens]
                for ens in ensembles
            }
            self.parameterdf = load_parameters(
                ensemble_paths=self.ens_paths, ensemble_set_name="EnsembleSet"
            )
            self.responsedf = load_csv(
                ensemble_paths=self.ens_paths,
                csv_file=response_file,
                ensemble_set_name="EnsembleSet",
            )
        else:
            raise ValueError(
                'Incorrect arguments.\
                 Either provide "csv files" or "ensembles and response_file".'
            )
        self.check_runs()
        self.check_response_filters()
        if response_ignore:
            self.responsedf.drop(
                response_ignore,
                errors="ignore", axis=1, inplace=True)
        if response_include:
            self.responsedf.drop(
                self.responsedf.columns.difference(
                    [
                        "REAL",
                        "ENSEMBLE",
                        *response_include,
                        *list(response_filters.keys()),
                    ]
                ),
                errors="ignore",
                axis=1,
                inplace=True,
            )
        if parameter_ignore:
            self.parameterdf.drop(parameter_ignore, axis=1, inplace=True)

        self.plotly_theme = app.webviz_settings["theme"].plotly_theme
<<<<<<< HEAD
        #self.theme = app.webviz_settings["theme"]
        self.uid = uuid4()
=======
>>>>>>> 6b0e44b8
        self.set_callbacks(app)

    def ids(self, element):
        """Generate unique id for dom element"""
        return f"{element}-id-{self.uuid}"

    @property
    def tour_steps(self):
        steps = [
            {
                "id": self.uuid("layout"),
                "content": (
                    "Dashboard displaying the results of a multiple "
                    "regression of input parameters and a chosen response."
                )
            },
            {
                "id": self.uuid("table"),
                "content": (
                    "A table showing the results for the best combination of "
                    "parameters for a chosen response."
                )
            },
            {
                "id": self.uuid("p-values-plot"),
                "content": (
                    "A plot showing the p-values for the parameters from the table ranked from most significant "
                    "to least significant.  Red indicates "
                    "that the p-value is significant, gray indicates that the p-value "
                    "is not significant."
                )
            },
            {
                "id": self.uuid("coefficient-plot"),
                "content": (
                    "A plot showing the sign of parameters' coefficient values by arrows pointing up and/or down, "
                    "illustrating a positive and/or negative coefficient respectively. "
                    "An arrow is red if the corresponding p-value is significant, that is, a p-value below 0.05. "
                    "Arrows corresponding to p-values above this level of significance, are shown in gray."
                )
            },
            {"id": self.uuid("submit-btn"), "content": ("Press this button to update the table and the plots based on the options below."), },
            {"id": self.uuid("ensemble"), "content": ("Select the active ensemble."), },
            {"id": self.uuid("responses"), "content": ("Select the active response."), },
            {"id": self.uuid("exclude_include"), "content": (
                "Choose between using all availabe parameters or a subset of the available parameters in the regression. "
                "If all parameters are chosen it is possible to exclude some the parameters by choosing them from the drop down menu."
                ), 
            },
            {"id": self.uuid("interaction"), "content": ("Select the desired level of interaction in the visualized model."), },
            {"id": self.uuid("max-params"), "content": ("Select the maximum number of parameters to be included in the visualized model."), },
            {"id": self.uuid("force-in"), "content": ("Select parameters forced to be included in the visualized model."), },
        ]
        return steps

    @property
    def responses(self):
        """Returns valid responses. Filters out non numerical columns,
        and filterable columns. Replaces : and , with _ to make it work with the model"""
        responses = list(
            self.responsedf.drop(["ENSEMBLE", "REAL"], axis=1)
            .apply(pd.to_numeric, errors="coerce")
            .dropna(how="all", axis="columns")
            .columns
        )
        return [p for p in responses if p not in self.response_filters.keys()]

    @property
    def parameters(self):
        """Returns numerical input parameters"""
        parameters = list(
            self.parameterdf.drop(["ENSEMBLE", "REAL"], axis=1)
            .apply(pd.to_numeric, errors="coerce")
            .dropna(how="all", axis="columns")
            .columns
        )
        return parameters

    @property
    def ensembles(self):
        """Returns list of ensembles"""
        return list(self.parameterdf["ENSEMBLE"].unique())

    def check_runs(self):
        """Check that input parameters and response files have
        the same number of runs"""
        for col in ["ENSEMBLE", "REAL"]:
            if sorted(list(self.parameterdf[col].unique())) != sorted(
                list(self.responsedf[col].unique())
            ):
                raise ValueError("Parameter and response files have different runs")

    def check_response_filters(self):
        """'Check that provided response filters are valid"""
        if self.response_filters:
            for col_name, col_type in self.response_filters.items():
                if col_name not in self.responsedf.columns:
                    raise ValueError(f"{col_name} is not in response file")
                if col_type not in ["single", "multi", "range"]:
                    raise ValueError(
                        f"Filter type {col_type} for {col_name} is not valid."
                    )

    @property
    def filter_layout(self):
        """Layout to display selectors for response filters"""
        children = []
        for col_name, col_type in self.response_filters.items():
            values = list(self.responsedf[col_name].unique())
            if col_type == "multi":
                selector = wcc.Select(
                    id=self.uuid(f"filter-{col_name}"),
                    options=[{"label": val, "value": val} for val in values],
                    value=values,
                    multi=True,
                    size=min(20, len(values)),
                )
            elif col_type == "single":
                selector = dcc.Dropdown(
                    id=self.uuid(f"filter-{col_name}"),
                    options=[{"label": val, "value": val} for val in values],
                    value=values[0],
                    multi=False,
                    clearable=False,
                )
            children.append(html.Div(children=[html.Label(col_name), selector,]))
        return children

    @property
    def control_layout(self):
        """Layout to select e.g. iteration and response"""
        return [
            html.Div(
                style={
                    "display": "grid"
                },
                children=[
                    html.Button(
                        id=self.uuid("submit-btn"), 
                        children="Press to update model",
                        style={"marginBottom": "12px"}
                    )
                ]
            ),
            html.Div(
                [
                    html.Div("Ensemble:", style={"font-weight": "bold"}),
                    dcc.Dropdown(
                        id=self.uuid("ensemble"),
                        options=[
                            {"label": ens, "value": ens} for ens in self.ensembles
                        ],
                        clearable=False,
                        value=self.ensembles[0],
                        style={"marginBottom": "20px"}
                    ),
                ]
            ),
            html.Div(
                [
                    html.Div("Response:", style={"font-weight": "bold"}),
                    dcc.Dropdown(
                        id=self.uuid("responses"),
                        options=[
                            {"label": ens, "value": ens} for ens in self.responses
                        ],
                        clearable=False,
                        value=self.responses[0],
                        style={"marginBottom": "20px"}
                    ),
                ]
            ),
            html.Div(
                [
                   html.Div("Parameters:", style={"font-weight": "bold"}),
                   dcc.RadioItems(
                       id=self.uuid("exclude_include"),
                       options=[
                           {"label": "Exclude from full set", "value": "exc"},
                           {"label": "Make a subset", "value": "inc"}
                       ],
                       value="exc",
                       labelStyle={'display': 'inline-block'},
                       style = {'fontSize': ".80em"},
                   )
               ]
            ),
            html.Div(
                [
                    dcc.Dropdown(
                        id=self.uuid("parameter-list"),
                        options=[
                            {"label": ens, "value": ens} for ens in self.parameters
                        ],
                        clearable=True,
                        multi=True,
                        placeholder="",
                        value=[],
                        style={"marginBottom": "20px"}
                    ),
                ]
            ),
            html.Div("Filters:", style={"font-weight": "bold"}),
            html.Div(children=self.filter_layout),
            html.Div(
                [
                    html.Div("Settings:", style={"font-weight": "bold", "marginTop": "20px"}),
                    html.Div("Interaction"),
                    dcc.Slider(
                        id=self.uuid("interaction"),
                        min=0,
                        max=2, 
                        step=None,
                        marks={
                            0: "Off",
                            1: "2 levels",
                            2: "3 levels"
                        },
                        value=0
                    )
                ]
            ),
            html.Div(
                [
                    html.Div("Max number of parameters"),
                    dcc.Dropdown(
                        id=self.uuid("max-params"),
                        options=[
                            {"label": val, "value": val} for val in range(1, min(10, len(self.parameterdf.columns)))
                        ],
                        clearable=False,
                        value=3,
                    ),
                ]
            ),
            html.Div(
                [
                    html.Div("Force in", style={'display': 'inline-block', 'margin-right': '10px'}),
                    html.Abbr("\u24D8", title="Hello, I am hover-enabled helpful information"),
                    dcc.Dropdown(
                        id=self.uuid("force-in"),
                        clearable=True,
                        multi=True,
                        placeholder='Describe force-in here',
                        value=[],

                    )
                ]
            ),
        ]

    @property
    def layout(self):
        """Main layout"""
        return wcc.FlexBox(
            id=self.uuid("layout"),
            children=[
                html.Div(
                    style={"flex": 3},
                    children=[
                        html.Div(
                            id=self.uuid("table_title"),
                            style={"textAlign": "center"}
                        ),
                        DataTable(
                            id=self.uuid("table"),
                            sort_action="native",
                            filter_action="native",
                            page_action="native",
                            page_size=10,
                            style_cell={"fontSize": ".80em"}
                        ),
                        html.Div(
                            children=[
                                wcc.Graph(id=self.uuid('p-values-plot')),
                                dcc.Store(id=self.uuid("initial-parameter"))
                            ]
                        ),
                        html.Div(
                            children=[
                                wcc.Graph(id=self.uuid('coefficient-plot')),
                            ]
                        ),
                    ],
                ),
                html.Div(
                    style={"flex": 1},
                    children=self.control_layout
                )
            ]
        )
        
    @property
    def model_callback_states(self):
        """List of states for multiple regression callback"""
        states = [
            State(self.uuid("exclude_include"), "value"),
            State(self.uuid("parameter-list"), "value"),
            State(self.uuid("ensemble"), "value"),
            State(self.uuid("responses"), "value"),
            State(self.uuid("force-in"), "value"),
            State(self.uuid("interaction"), "value"),
            State(self.uuid("max-params"), "value"),
        ]
        if self.response_filters:
            for col_name in self.response_filters:
                states.append(State(self.uuid(f"filter-{col_name}"), "value"))
        return states


    def make_response_filters(self, filters):
        """Returns a list of active response filters"""
        filteroptions = []
        if filters:
            for i, (col_name, col_type) in enumerate(self.response_filters.items()):
                filteroptions.append(
                    {"name": col_name, "type": col_type, "values": filters[i]}
                )
        return filteroptions

    def set_callbacks(self, app):
        """Set callbacks for placeholder text for exc/inc dropdown"""
        @app.callback(
                Output(self.uuid("parameter-list"), "placeholder"),
                [Input(self.uuid("exclude_include"), "value")]
        )
        def update_placeholder(exc_inc):
            if exc_inc == 'exc':
                return "Choose parameters to exclude..."
            elif exc_inc == 'inc':
                return "Choose parameters for subset..."

        """Set callbacks for interaction between exclude/include param and force-in"""
        @app.callback(
            [
                Output(self.uuid("force-in"), "options"),
                Output(self.uuid("force-in"), "value")
            ],
            [
                Input(self.uuid("parameter-list"), "value"),
                Input(self.uuid("exclude_include"), "value"),
            ],
            [
                State(self.uuid("force-in"), "value"),
            ],
        )
        def update_force_in(parameter_list, exc_inc, force_in):
            """Returns a dictionary with options for force in"""
            #If exclusive and parameter_list empty -> all param avail. for force-in
            #If inclusive and parameter_list empty -> no param avail.
            if exc_inc == "exc":
                df = self.parameterdf.drop(columns=["ENSEMBLE", "REAL"] + parameter_list)
            elif exc_inc == "inc":
                df = self.parameterdf[parameter_list] if parameter_list else []

            fi_lst = list(df)
            options=[{"label": fi, "value": fi} for fi in fi_lst]
            for param in force_in:
                if param not in fi_lst:
                    force_in.remove(param)

            return options, force_in
        
        """Set callbacks for the table, p-values plot, and arrow plot"""
        @app.callback(
            [
                Output(self.uuid("table"), "data"),
                Output(self.uuid("table"), "columns"),
                Output(self.uuid("table_title"), "children"),
                Output(self.uuid("p-values-plot"), "figure"),
                Output(self.uuid("initial-parameter"), "data"),
                Output(self.uuid("coefficient-plot"), "figure")
            ],
            [
                Input(self.uuid("submit-btn"), "n_clicks")
            ],
            self.model_callback_states,
        )
        def _update_visualizations(n_clicks, exc_inc, parameter_list, ensemble, response, force_in, interaction, max_vars, *filters):
            """Callback to update the model for multiple regression

            1. Filters and aggregates response dataframe per realization
            2. Filters parameters dataframe on selected ensemble
            3. Merge parameter and response dataframe
            4. Fit model using forward stepwise regression, with or without interactions
            5. Generate table and plots
            """
            filteroptions = self.make_response_filters(filters)
            responsedf = filter_and_sum_responses(
                self.responsedf,
                ensemble,
                response,
                filteroptions=filteroptions,
                aggregation=self.aggregation,
            )
            if exc_inc == "exc":
                parameterdf = self.parameterdf.drop(parameter_list, axis=1)
            elif exc_inc == "inc":
                parameterdf = self.parameterdf[["ENSEMBLE", "REAL"] + parameter_list]

            parameterdf = parameterdf.loc[self.parameterdf["ENSEMBLE"] == ensemble]
            df = pd.merge(responsedf, parameterdf, on=["REAL"]).drop(columns=["REAL", "ENSEMBLE"])

            #If no selected parameters
            if exc_inc == "inc" and not parameter_list:
                return(
                    [{"e": ""}],
                    [{"name": "", "id": "e"}],
                    "Please select parameters to be included in the model",
                    {
                    "layout": {
                        "title": "<b>Please select parameters to be included in the model</b><br>"
                        }
                    }, None,
                    {
                    "layout": {
                        "title": "<b>Please select parameters to be included in the model</b><br>"
                        }
                    },
                )
                
            else:
                # Get results from the model
                result = gen_model(df, response, force_in =force_in, max_vars=max_vars, interaction_degree=interaction)
                if not result:
                    return(
                        [{"e": ""}],
                        [{"name": "", "id": "e"}],
                        "Cannot calculate fit for given selection. Select a different response or filter setting",
                        {
                        "layout": {
                            "title": "<b>Cannot calculate fit for given selection</b><br>"
                            "Select a different response or filter setting."
                            }
                        }, None,
                        {
                            "layout": {
                                "title": "<b>Cannot calculate fit for given selection</b><br>"
                                "Select a different response or filter setting."
                            }
                        },
                    )  
                # Generate table
                table = result.model.fit().summary2().tables[1].drop("Intercept")
                table.drop(["Std.Err.", "Coef.", "t", "[0.025","0.975]"], axis=1, inplace=True)
                table.index.name = "Parameter"
                table.reset_index(inplace=True)
                columns = [{"name": i, "id": i, 'type': 'numeric', "format": Format(precision=4)} for i in table.columns]
                data = table.to_dict("rows")

                # Get p-values for plot
                p_sorted = result.pvalues.sort_values().drop("Intercept")

                # Get coefficients for plot
                coeff_sorted = result.params.sort_values(ascending=False).drop("Intercept")

                return(
                    # Generate table
                    data,
                    columns,
                    f"Multiple regression with {response} as response",

                    # Generate p-values plot
                    make_p_values_plot(p_sorted, self.plotly_theme), p_sorted.index[-1],

                    # Generate coefficient plot
                    make_arrow_plot(coeff_sorted, p_sorted, self.plotly_theme)
                )
            
    def add_webvizstore(self):
        if self.parameter_csv and self.response_csv:
            return [
                (read_csv, [{"csv_file": self.parameter_csv,}],),
                (read_csv, [{"csv_file": self.response_csv,}],),
            ]
        return [
            (
                load_parameters,
                [
                    {
                        "ensemble_paths": self.ens_paths,
                        "ensemble_set_name": "EnsembleSet",
                    }
                ],
            ),
            (
                load_csv,
                [
                    {
                        "ensemble_paths": self.ens_paths,
                        "csv_file": self.response_file,
                        "ensemble_set_name": "EnsembleSet",
                    }
                ],
            ),
        ]

@CACHE.memoize(timeout=CACHE.TIMEOUT)
def filter_and_sum_responses(
    dframe, ensemble, response, filteroptions=None, aggregation="sum"
):
    """Cached wrapper for _filter_and_sum_responses"""
    return _filter_and_sum_responses(
        dframe=dframe,
        ensemble=ensemble,
        response=response,
        filteroptions=filteroptions,
        aggregation=aggregation,
    )

def _filter_and_sum_responses(
    dframe, ensemble, response, filteroptions=None, aggregation="sum",
):
    """Filter response dataframe for the given ensemble
    and optional filter columns. Returns dataframe grouped and
    aggregated per realization."""
    df = dframe.copy()
    df = df.loc[df["ENSEMBLE"] == ensemble]
    if filteroptions:
        for opt in filteroptions:
            if opt["type"] == "multi" or opt["type"] == "single":
                if isinstance(opt["values"], list):
                    df = df.loc[df[opt["name"]].isin(opt["values"])]
                else:
                    if opt["name"] == "DATE" and isinstance(opt["values"], str):
                        df = df.loc[df["DATE"].astype(str) == opt["values"]]
                    else:
                        df = df.loc[df[opt["name"]] == opt["values"]]

            elif opt["type"] == "range":
                df = df.loc[
                    (df[opt["name"]] >= np.min(opt["values"]))
                    & (df[opt["name"]] <= np.max(opt["values"]))
                ]
    if aggregation == "sum":
        return df.groupby("REAL").sum().reset_index()[["REAL", response]]
    if aggregation == "mean":
        return df.groupby("REAL").mean().reset_index()[["REAL", response]]
    raise ValueError(
        f"Aggregation of response file specified as '{aggregation}'' is invalid. "
    )

@CACHE.memoize(timeout=CACHE.TIMEOUT)
def gen_model(
        df: pd.DataFrame,
        response: str,
        max_vars: int=9,
        force_in: list=[],
        interaction_degree: bool=False
    ):
    """Wrapper for model selection algorithm."""
    if interaction_degree:
        df = _gen_interaction_df(df, response, interaction_degree)
        model = forward_selected(
            data=df,
            response=response,
            force_in=force_in,
            maxvars=max_vars
            )
    else:
        model = forward_selected(
            data=df,
            response=response,
            force_in=force_in,
            maxvars=max_vars
        ) 
    return model

@CACHE.memoize(timeout=CACHE.TIMEOUT)
def _gen_interaction_df(
    df: pd.DataFrame,
    response: str,
    degree: int=4):
    newdf = df.copy()

    name_combinations = []
    degree += 1 
    for i in range(1, degree+1):
        name_combinations += [" × ".join(combination) for combination in combinations(newdf.drop(columns=response).columns, i)]
    for name in name_combinations:
        if name.split(" × "):
            newdf[name] = newdf.filter(items=name.split(" × ")).product(axis=1)
    return newdf

def forward_catch_warning(data, selected, onevec, response):
    """ Function to catch warnings and return model.
        Used twice in 'forward_selected' function. """
    model_df = data.filter(items=selected)
    model_df["Intercept"] = onevec
    with warnings.catch_warnings():
        warnings.filterwarnings('error', category=RuntimeWarning)
        warnings.filterwarnings('ignore', category=UserWarning)
        try:
            model = sm.OLS(data[response], model_df).fit()
            if np.isnan(model.rsquared_adj):
                warnings.warn("adjusted R_2 is not a number",category=RuntimeWarning)
        except (Exception, RuntimeWarning) as e:
            print("error: ", e)
            return None
    return model

def forward_selected(data: pd.DataFrame,
                     response: str, 
                     force_in: list=[], 
                     maxvars: int=5):
    """ Forward model selection algorithm """
    y = data[response].to_numpy(dtype="float32")
    n = len(y)
    onevec = np.ones((len(y), 1))
    y_mean = np.mean(y)
    SST = np.sum((y-y_mean) ** 2)
    remaining = set(data.columns).difference(set(force_in+[response]))
    selected = force_in
    current_score, best_new_score = 0.0, 0.0
    while remaining and current_score == best_new_score and len(selected) < maxvars:
        scores_with_candidates = []
        for candidate in remaining:
            if " × " in candidate:
                current_model = selected.copy() + [candidate] + list(set(candidate.split("*")).difference(set(selected)))
            else:
                current_model = selected.copy()+[candidate]
            X = data.filter(items=current_model).to_numpy(dtype="float32")
            p = X.shape[1]
            if n - p - 1 < 1:
                return forward_catch_warning(data, selected, onevec, response)
            X = np.append(X, onevec, axis=1)
            try: 
                beta = la.inv(X.T @ X) @ X.T @ y
            except la.LinAlgError:
                continue
            f_vec = beta @ X.T
            SS_RES = np.sum((f_vec-y_mean) ** 2)
            R_2_adj = 1-(1 - (SS_RES / SST))*((n-1)/(n-p-1))
            scores_with_candidates.append((R_2_adj, candidate))
        
        scores_with_candidates.sort(key=lambda x: x[0])
        best_new_score, best_candidate = scores_with_candidates.pop()
        if current_score < best_new_score:
            if " × " in best_candidate:
                for base_feature in best_candidate.split(" × "):
                    if base_feature in remaining:
                        remaining.remove(base_feature)
                    if base_feature not in selected:
                        selected.append(base_feature)
            
            remaining.remove(best_candidate)
            selected.append(best_candidate)
            current_score = best_new_score
<<<<<<< HEAD
    return forward_catch_warning(data, selected, onevec, response)


###### Code for other theme thingy is tagged out ######
=======
    model_df = data.filter(items=selected)
    model_df["Intercept"] = onevec
    
    with warnings.catch_warnings():
        warnings.filterwarnings('error', category=RuntimeWarning)
        warnings.filterwarnings('ignore', category=UserWarning)
        try:
            model = sm.OLS(data[response], model_df).fit()
            if np.isnan(model.rsquared_adj):
                warnings.warn("adjusted R_2 is not a number",category=RuntimeWarning)
        except (Exception, RuntimeWarning) as e:
            print("error: ", e)
    return model

>>>>>>> 6b0e44b8
def make_p_values_plot(p_sorted, theme):
    """Make p-values plot"""
    p_values = p_sorted.values
    parameters = p_sorted.index
    fig = go.Figure()
    fig.add_trace(
        {
            "x": [param.replace(" × ", "<br>× ") for param in parameters],
            "y": p_values,
            "type": "bar",
            "marker":{"color": ["crimson" if val < 0.05 else "#606060" for val in p_values]}
        }
    )
    fig["layout"].update(
        theme_layout(
            theme,
            {
                "barmode": "relative",
                "height": 500,
                "title": f"P-values for the parameters, value lower than 0.05 is statistically significant"
            }
        )
        #barmode = "relative",
        #height = 500,
        #title = f"P-values for the parameters. Value lower than 0.05 is statistically significant",
        #plot_bgcolor = "#fff"
    )
    fig.add_shape(
        {
            "type": "line", 
            "y0": 0.05, "y1": 0.05, "x0": -0.5, "x1": len(p_values)-0.5, "xref": "x",
            "line": {"color": "#303030", "width": 1.5}
        }
    )
    fig.add_annotation(
        x=len(p_values)-0.35,
        y=0.05,
        text="P-value<br>of 0.05",
        showarrow=False
    )
    fig["layout"]["font"].update({"size": 12}) #".95em" rather than 12?
    #fig["layout"] = theme.create_themed_layout(fig["layout"])
    return fig

###### Code for other theme thingy is tagged out ######
def make_arrow_plot(coeff_sorted, p_sorted, theme):
    """Make arrow plot for the coefficients"""
    params_to_coefs = dict(coeff_sorted)
    p_values = p_sorted.values
    parameters = p_sorted.index
    coeff_vals = list(map(params_to_coefs.get, parameters))
<<<<<<< HEAD
    
    centre = 1
    domain = 2
    steps = domain/(len(parameters)-1) if len(parameters) > 1 else 0
    num_arrows = len(parameters)
    centre_dist = num_arrows/(domain+1)
    x = [1] if num_arrows==1 else np.linspace(max(centre-centre_dist, 0), 
                                              min(centre+centre_dist, domain), 
                                              num=num_arrows)
=======
    sgn = np.sign(coeff_vals)

    steps = 2/(len(parameters)-1) if len(parameters) > 1 else 0
    num_arrows = len(parameters)
    x = np.linspace(0, 2, num_arrows) if num_arrows > 1 else np.linspace(0, 2, 3)
>>>>>>> 6b0e44b8
    y = np.zeros(len(x))
    hover_color = p_values < 0.05

    fig = px.scatter(x=x, y=y, opacity=0, color=hover_color.astype(np.int),
                     color_continuous_scale=[(0, "#303030"), (1, "crimson")],
                     range_color=[0, 1])
    
    fig.update_layout(
<<<<<<< HEAD
        yaxis=dict(range=[-0.15, 0.15], title='',
                   showticklabels=False),
        xaxis=dict(range=[-0.23, domain+0.23],
                   title='',
                   ticktext=[param.replace("*", "*<br>") 
                             for param in parameters],
                   tickvals=[i for i in x]),
        coloraxis_showscale=False,
=======
        yaxis=dict(range=[-0.15, 0.15], title='', 
                   showticklabels=False), 
        xaxis=dict(range=[-0.23, x[-1]+0.23], 
                   title='', 
                   ticktext=[param.replace("×", "<br>× ") for param in parameters], 
                   tickvals=[steps*i for i in range(num_arrows)] if num_arrows>1 else [1]),
        hoverlabel=dict(
            bgcolor="white", 
        )
>>>>>>> 6b0e44b8
    )
    fig.add_annotation(
        x=-0.23,
        y=0,
        text="Small <br>p-value",
        showarrow=False
    )
    fig.add_annotation(
        x=domain+0.23,
        y=0,
        text="Great <br>p-value",
        showarrow=False
    )
    fig["layout"].update(
        theme_layout(
            theme,
            {
                "barmode": "relative",
                "height": 500,
                "width": 830,
                "title": "Parameters impact (increase " #Usikker på tittel (særlig det i parentes)
                         "or decrese) on response and "
                         "their significance"
            }
        )
        #barmode = "relative",
        #height = 500,
        #title = "Parameters impact (increase " #Usikker på tittel (særlig det i parentes)
        #        "or decrese) on response and "
        #        "their significance",
        #plot_bgcolor = "#fff"
    )
    fig["layout"]["font"].update({"size": 12})
    #fig["layout"] = theme.create_themed_layout(fig["layout"])

    """Customizing the hoverer"""
    fig.update_traces(hovertemplate='%{x}')

    """Adding arrows to figure"""
<<<<<<< HEAD
    for i, sign in enumerate(np.sign(coeff_vals)):
        x_coordinate = x[i]
        fig.add_shape(
            type="path",
            path=f" M {x_coordinate-0.025} 0 " \
                 f" L {x_coordinate-0.025} {sign*0.06} " \
                 f" L {x_coordinate-0.07} {sign*0.06} " \
                 f" L {x_coordinate} {sign*0.08} " \
                 f" L {x_coordinate+0.07} {sign*0.06} " \
                 f" L {x_coordinate+0.025} {sign*0.06} " \
                 f" L {x_coordinate+0.025} 0 ",
            line_color="#222A2A",
=======
    for i, s in enumerate(sgn):
        xx = x[i] if num_arrows > 1 else x[1]
        fig.add_shape(
            type="path",
            path=f" M {xx-0.025} 0 " \
                 f" L {xx-0.025} {s*0.06} " \
                 f" L {xx-0.07} {s*0.06} " \
                 f" L {xx} {s*0.08} " \
                 f" L {xx+0.07} {s*0.06} " \
                 f" L {xx+0.025} {s*0.06} " \
                 f" L {xx+0.025} 0 ",
>>>>>>> 6b0e44b8
            fillcolor="crimson" if p_values[i] < 0.05 else "#606060",
            line_width=0
        )
    """Adding zero-line along y-axis"""
    fig.add_shape(
        type="line",
        x0=-0.1,
        y0=0,
        x1=domain+0.1,
        y1=0,
        line=dict(
            color='#222A2A',
            width=0.75,
        ),
    )
    return fig

def make_range_slider(domid, values, col_name):
    try:
        values.apply(pd.to_numeric, errors="raise")
    except ValueError:
        raise ValueError(
            f"Cannot calculate filter range for {col_name}. "
            "Ensure that it is a numerical column."
        )
    return dcc.RangeSlider(
        id=domid,
        min=values.min(),
        max=values.max(),
        step=calculate_slider_step(
            min_value=values.min(),
            max_value=values.max(),
            steps=len(list(values.unique())) - 1,
        ),
        value=[values.min(), values.max()],
        marks={
            str(values.min()): {"label": f"{values.min():.2f}"},
            str(values.max()): {"label": f"{values.max():.2f}"},
        }
    )

def theme_layout(theme, specific_layout):
    layout = {}
    layout.update(theme["layout"])
    layout.update(specific_layout)
    return layout

@CACHE.memoize(timeout=CACHE.TIMEOUT)
@webvizstore
def read_csv(csv_file) -> pd.DataFrame:
    return pd.read_csv(csv_file, index_col=False)<|MERGE_RESOLUTION|>--- conflicted
+++ resolved
@@ -158,11 +158,7 @@
             self.parameterdf.drop(parameter_ignore, axis=1, inplace=True)
 
         self.plotly_theme = app.webviz_settings["theme"].plotly_theme
-<<<<<<< HEAD
         #self.theme = app.webviz_settings["theme"]
-        self.uid = uuid4()
-=======
->>>>>>> 6b0e44b8
         self.set_callbacks(app)
 
     def ids(self, element):
@@ -811,27 +807,10 @@
             remaining.remove(best_candidate)
             selected.append(best_candidate)
             current_score = best_new_score
-<<<<<<< HEAD
     return forward_catch_warning(data, selected, onevec, response)
 
 
 ###### Code for other theme thingy is tagged out ######
-=======
-    model_df = data.filter(items=selected)
-    model_df["Intercept"] = onevec
-    
-    with warnings.catch_warnings():
-        warnings.filterwarnings('error', category=RuntimeWarning)
-        warnings.filterwarnings('ignore', category=UserWarning)
-        try:
-            model = sm.OLS(data[response], model_df).fit()
-            if np.isnan(model.rsquared_adj):
-                warnings.warn("adjusted R_2 is not a number",category=RuntimeWarning)
-        except (Exception, RuntimeWarning) as e:
-            print("error: ", e)
-    return model
-
->>>>>>> 6b0e44b8
 def make_p_values_plot(p_sorted, theme):
     """Make p-values plot"""
     p_values = p_sorted.values
@@ -883,7 +862,6 @@
     p_values = p_sorted.values
     parameters = p_sorted.index
     coeff_vals = list(map(params_to_coefs.get, parameters))
-<<<<<<< HEAD
     
     centre = 1
     domain = 2
@@ -893,13 +871,6 @@
     x = [1] if num_arrows==1 else np.linspace(max(centre-centre_dist, 0), 
                                               min(centre+centre_dist, domain), 
                                               num=num_arrows)
-=======
-    sgn = np.sign(coeff_vals)
-
-    steps = 2/(len(parameters)-1) if len(parameters) > 1 else 0
-    num_arrows = len(parameters)
-    x = np.linspace(0, 2, num_arrows) if num_arrows > 1 else np.linspace(0, 2, 3)
->>>>>>> 6b0e44b8
     y = np.zeros(len(x))
     hover_color = p_values < 0.05
 
@@ -908,26 +879,14 @@
                      range_color=[0, 1])
     
     fig.update_layout(
-<<<<<<< HEAD
         yaxis=dict(range=[-0.15, 0.15], title='',
                    showticklabels=False),
         xaxis=dict(range=[-0.23, domain+0.23],
                    title='',
-                   ticktext=[param.replace("*", "*<br>") 
+                   ticktext=[param.replace("×", "<br>× ") 
                              for param in parameters],
                    tickvals=[i for i in x]),
         coloraxis_showscale=False,
-=======
-        yaxis=dict(range=[-0.15, 0.15], title='', 
-                   showticklabels=False), 
-        xaxis=dict(range=[-0.23, x[-1]+0.23], 
-                   title='', 
-                   ticktext=[param.replace("×", "<br>× ") for param in parameters], 
-                   tickvals=[steps*i for i in range(num_arrows)] if num_arrows>1 else [1]),
-        hoverlabel=dict(
-            bgcolor="white", 
-        )
->>>>>>> 6b0e44b8
     )
     fig.add_annotation(
         x=-0.23,
@@ -967,7 +926,6 @@
     fig.update_traces(hovertemplate='%{x}')
 
     """Adding arrows to figure"""
-<<<<<<< HEAD
     for i, sign in enumerate(np.sign(coeff_vals)):
         x_coordinate = x[i]
         fig.add_shape(
@@ -979,20 +937,6 @@
                  f" L {x_coordinate+0.07} {sign*0.06} " \
                  f" L {x_coordinate+0.025} {sign*0.06} " \
                  f" L {x_coordinate+0.025} 0 ",
-            line_color="#222A2A",
-=======
-    for i, s in enumerate(sgn):
-        xx = x[i] if num_arrows > 1 else x[1]
-        fig.add_shape(
-            type="path",
-            path=f" M {xx-0.025} 0 " \
-                 f" L {xx-0.025} {s*0.06} " \
-                 f" L {xx-0.07} {s*0.06} " \
-                 f" L {xx} {s*0.08} " \
-                 f" L {xx+0.07} {s*0.06} " \
-                 f" L {xx+0.025} {s*0.06} " \
-                 f" L {xx+0.025} 0 ",
->>>>>>> 6b0e44b8
             fillcolor="crimson" if p_values[i] < 0.05 else "#606060",
             line_width=0
         )
