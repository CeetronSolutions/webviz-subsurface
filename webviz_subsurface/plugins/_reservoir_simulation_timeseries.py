--- conflicted
+++ resolved
@@ -59,8 +59,6 @@
     get_calculated_vectors,
     get_selected_expressions,
 )
-<<<<<<< HEAD
-=======
 
 
 def _check_plugin_options(options: Optional[dict]) -> Optional[Tuple[str, str]]:
@@ -72,7 +70,6 @@
                 " have been replaced with a vectors list.",
             )
     return None
->>>>>>> 85ed5243
 
 
 class ReservoirSimulationTimeSeries(WebvizPluginABC):
@@ -181,8 +178,6 @@
         super().__init__()
 
         WEBVIZ_ASSETS.add(
-<<<<<<< HEAD
-=======
             Path(webviz_subsurface.__file__).parent
             / "_assets"
             / "css"
@@ -190,7 +185,6 @@
         )
 
         WEBVIZ_ASSETS.add(
->>>>>>> 85ed5243
             Path(webviz_subsurface.__file__).parent / "_assets" / "css" / "modal.css"
         )
 
@@ -251,30 +245,21 @@
             and historical_vector(c, self.smry_meta, False) not in self.smry.columns
         ]
 
-<<<<<<< HEAD
-        self.dropdown_options: List[Dict[str, str]] = []
-        self.vector_selector_data: list = []
-=======
         self.vector_data: list = []
->>>>>>> 85ed5243
         for vec in self.smry_cols:
             split = vec.split(":")
             self._add_vector(
                 self.vector_data, vec, simulation_vector_description(split[0])
             )
-<<<<<<< HEAD
-            split = vec.split(":")
-=======
->>>>>>> 85ed5243
 
             if (
                 next(
-                    (x for x in self.vector_selector_data if x["name"] == split[0]),
+                    (x for x in self.vector_data if x["name"] == split[0]),
                     None,
                 )
                 == None
             ):
-                self.vector_selector_data.append(
+                self.vector_data.append(
                     {
                         "name": split[0],
                         "description": simulation_vector_description(vec),
@@ -282,7 +267,7 @@
                     }
                 )
             if len(split) == 2:
-                for x in self.vector_selector_data:
+                for x in self.vector_data:
                     if x["name"] == split[0]:
                         if (
                             next(
@@ -730,7 +715,7 @@
                         children=[
                             wsc.VectorCalculator(
                                 id=self.uuid("vector_calculator"),
-                                vectors=self.vector_selector_data,
+                                vectors=self.vector_data,
                                 expressions=self.predefined_expressions,
                             )
                         ],
@@ -1209,12 +1194,9 @@
             else:
                 raise PreventUpdate
 
-<<<<<<< HEAD
-=======
             if vectors is None:
                 vectors = self.plot_options.get("vectors", [self.smry_cols[0]])
 
->>>>>>> 85ed5243
             # Calculate selected expressions:
             selected_expressions = get_selected_expressions(expressions, vectors)
             calculated_vectors = get_calculated_vectors(selected_expressions, self.smry)
