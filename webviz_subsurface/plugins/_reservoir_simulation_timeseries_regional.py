# pylint: disable=too-many-lines
from pathlib import Path
import fnmatch
import warnings
import json
from copy import deepcopy
from typing import Optional, List, Tuple, Callable, Union, Any

import yaml
import numpy as np
import pandas as pd
import dash
from dash_table import DataTable
import dash_html_components as html
import dash_core_components as dcc
import webviz_core_components as wcc
from dash.dependencies import Input, Output, State, ALL
from dash.exceptions import PreventUpdate
from webviz_config.common_cache import CACHE
from webviz_config.webviz_store import webvizstore
from webviz_config import WebvizPluginABC

from webviz_subsurface._models import EnsembleSetModel
from .._abbreviations.reservoir_simulation import (
    simulation_vector_base,
    simulation_vector_description,
    simulation_region_vector_breakdown,
    simulation_region_vector_recompose,
    simulation_unit_reformat,
    historical_vector,
)
from .._abbreviations.number_formatting import table_statistics_base
from .._utils.unique_theming import unique_colors
from .._utils.simulation_timeseries import (
    set_simulation_line_shape_fallback,
    get_simulation_line_shape,
)
from .._utils.colors import hex_to_rgba

# pylint: disable=too-many-instance-attributes
class ReservoirSimulationTimeSeriesRegional(WebvizPluginABC):
    """Aggregates and visualizes regional time series data from simulation ensembles. That
is: cumulatives, rates and inplace volumes. Allows human friendly filter names, e.g. regions,
zones and etc based on user input.

In addition recovery is calculated based on the changes in aggregated inplace volumes,
as long as all historical data is present in the data.

Example of aggregation of ROIP over regions in filter:

$$\\sf Agg(\\sf ROIP)_{\\sf date} = \\sum_{N\\in \\sf filter}\\sf ROIP_{N,\\sf date}$$

Example of recovery calculation for ROIP (where ROIP is already aggregated over the filtered
regions):

$$\\sf Rec(\\sf ROIP)_{\\sf date} = \\frac{\\sf ROIP_{\\sf init} - \
\\sf ROIP_{\\sf date}}{\\sf ROIP_{\\sf init}}$$

---

* **`ensembles`:** Which ensembles in `shared_settings` to include in the plugin.
* **`fipfile`:** Path to a yaml-file that defines a match between FIPXXX (e.g. FIPNUM) regions
    and human readable regions, zones and etc to be used as filters. If undefined, the FIPXXX \
    region numbers will be used for filtering (absolute path or relative to config file).
* **`initial_vector`:** First vector to plot (default is `ROIP` if it exists, otherwise first \
    found).
* **`column_keys`:** List of vectors to extract. If not given, all vectors \
    from the simulations will be extracted. Wild card asterisk `*` can be used.
Vectors that don't match the following patterns will be filtered out for this plugin:
    * `R[OGW]IP*` (regional in place),
    * `R[OGW][IP][RT]*` (regional injection and production rates and cumulatives)
* **`sampling`:** Time series data will be sampled (and interpolated) at this frequency. Options:
    * `daily`
    * `monthly` (default)
    * `yearly`
* **`line_shape_fallback`:** Fallback interpolation method between points. Vectors identified as \
    rates or phase ratios are always backfilled, vectors identified as cumulative (totals) are \
    always linearly interpolated. The rest use the fallback.
    Supported options:
    * `linear` (default)
    * `backfilled`
    * `hv`, `vh`, `hvh`, `vhv` and `spline` (regular Plotly options).

---
Vectors are extracted automatically from the `UNSMRY` files in the individual realizations,
using the `fmu-ensemble` library.

The `fipfile` is an optional user defined yaml-file to use for more human friendly filtering. If
undefined (either in general, or for the specific FIPXXX), the region numbers of FIPXXX will be
used as filters. If all region numbers for a filter value in `fipfile` are missing in the data,
this filter value will be silently ignored. E.g. if no vectors match 5 or 6 in
[this example file](\
https://github.com/equinor/webviz-subsurface-testdata/tree/master/reek_history_match/share/\
regions/fip.yaml), `ZONE` == `LowerReek` would be ignored in the plugin for `FIPNUM`. This
is to allow you to use the same file for e.g. a sector and a full field model.

?> To be able to calculate recoveries from inplace volumes, it is needed to ensure that the
inplace at the first time step actually is the initial inplace. It is therefore performed a check
at start-up of `FOPT`, `FGPT` and `FWPT` (at least one has to be present), if one of them is > 0
at the first DATE, a warning is written, and this ensemble will be excluded from recovery
calculations. For a restart run, an attempt is automatically made to find the history when
loading data, but this will unfortunately not work if the path to the restart case in the
simulation run is above 72 signs due to a file format limitation in the simulation metadata files.

?> `csv` input is currently not supported as the metadata aquired when reading from `UNSMRY`
is actively used to decide which vectors that can be used for recovery factors.

!> The `UNSMRY` files are auto-detected by `fmu-ensemble` in the `eclipse/model` folder of the
individual realizations. You should therefore not have more than one `UNSMRY` file in this
folder, to avoid risk of not extracting the right data.
"""

    TABLE_STATISTICS: List[Tuple[str, dict]] = [("Group", {})] + table_statistics_base()
    ENSEMBLE_COLUMNS = ["REAL", "ENSEMBLE", "DATE"]

    # pylint: disable=dangerous-default-value
    def __init__(
        self,
        app: dash.Dash,
        ensembles: list,
        fipfile: Path = None,
        initial_vector: str = "ROIP",
        column_keys: Optional[list] = None,
        sampling: str = "monthly",
        line_shape_fallback: str = "linear",
    ):

        super().__init__()
        self.column_keys = column_keys
        self.time_index = sampling
        if self.time_index not in ("daily", "monthly", "yearly"):
            raise ValueError(
                "Incorrent arguments. 'time_index' has to be a specified frequency 'daily',"
                "'monthly' or 'yearly', as the statistics require the same dates throughout an"
                "ensemble."
            )
        self.emodel = EnsembleSetModel(
            ensemble_paths={
                ens: app.webviz_settings["shared_settings"]["scratch_ensembles"][ens]
                for ens in ensembles
            }
        )
        self.smry = self.emodel.load_smry(
            time_index=self.time_index, column_keys=self.column_keys
        )

        self.smry_meta = self.emodel.load_smry_meta(
            column_keys=self.column_keys,
        )
        self.field_totals = [
            col for col in self.smry.columns if fnmatch.fnmatch(col, "F[OWG]PT")
        ]
        if self.field_totals:
            self.smry_init_prod = pd.concat(
                [
                    df[["ENSEMBLE", "DATE"] + self.field_totals][
                        df["DATE"] == min(df["DATE"])
                    ]
                    for _, df in self.smry.groupby("ENSEMBLE")
                ]
            )
        else:
            total_smry = self.emodel.load_smry(
                time_index=self.time_index,
                column_keys=["F[OWG]PT"],
            )
            self.smry_init_prod = pd.concat(
                [
                    df[df["DATE"] == min(df["DATE"])]
                    for _, df in total_smry.groupby("ENSEMBLE")
                ]
            )
        self.rec_ensembles = set(self.smry["ENSEMBLE"].unique())
        for col in self.smry_init_prod.columns:
            if col not in ReservoirSimulationTimeSeriesRegional.ENSEMBLE_COLUMNS:
                for ens in self.smry_init_prod["ENSEMBLE"].unique():
                    if any(
                        self.smry_init_prod[self.smry_init_prod["ENSEMBLE"] == ens][col]
                        > 0.0001
                    ):
                        warnings.warn(
                            f"Ensemble '{ens}' has initial production above 0, can therefore not"
                            " calculate recovery for this ensemble (FOPT, FGPT and/or FWPT > 0)."
                            " This ensemble probably includes restarts where we were not able to"
                            " identify the filepaths to the original cases. Note that RESTART"
                            " paths with more than 72 characters are not supported due to a"
                            " simulator metadata file format limitation."
                        )
                        self.rec_ensembles.discard(ens)
        self.smry_cols: List[str] = []
        for col in self.smry.columns:
            if (
                col in ReservoirSimulationTimeSeriesRegional.ENSEMBLE_COLUMNS
                or historical_vector(col, False) in self.smry_cols
            ):
                continue
            if fnmatch.fnmatch(col, "R[OGW]IP*") or fnmatch.fnmatch(
                col, "R[OGW][IP][RT]*"
            ):
                self.smry_cols.append(col)

        if not self.smry_cols:
            raise ValueError(
                "No data. Either no data was found, or all ensembles were dropped due to "
                "non-zero initial production. (FOPT, FGPT and/or FWPT > 0)"
            )

        self.initial_vector = (
            initial_vector
            if any(
                [
                    col.startswith((f"{initial_vector}:", f"{initial_vector}_"))
                    for col in self.smry_cols
                ]
            )
            else simulation_vector_base(self.smry_cols[0])
        )
        self.fipfile = fipfile
        self.fipdesc = (
            None if self.fipfile is None else get_fipdesc(self.fipfile, self.smry_cols)
        )
        self.theme = app.webviz_settings["theme"]
        self.line_shape_fallback = set_simulation_line_shape_fallback(
            line_shape_fallback
        )
        self.fip_arrays = list(
            {simulation_region_vector_breakdown(col)[1] for col in self.smry_cols}
        )
        self.set_callbacks(app)

    @property
    def tour_steps(self) -> List[dict]:
        return [
            {
                "id": self.uuid("layout"),
                "content": (
                    "Dashboard visualizing regional in-place, cumulatives, rates and recovery. "
                    "Data aggregation and recovery calculation for selected regions are performed "
                    "on demand."
                ),
            },
            {
                "id": self.uuid("graph"),
                "content": (
                    "Visualization of selected data as a time series. Controlled by the options "
                    "in the menu to the left. Clicking this graph will update the date for the "
                    "statistics in the view below."
                ),
            },
            {
                "id": self.uuid("date_view_wrapper"),
                "content": (
                    "Visualization of statistics for a single date (which is selected by clicking "
                    "the time series graph above). A table, box plot, histogram or bar chart per "
                    "realization dependent on selection in the menu to the left."
                ),
            },
            {
                "id": self.uuid("fip_array"),
                "content": (
                    "Select the Eclipse FIP array, e.g. FIPNUM or a custom FIPXXX"
                ),
            },
            {
                "id": self.uuid("groupby"),
                "content": "Select how the data should be grouped.",
            },
            {
                "id": self.uuid("ensemble"),
                "content": (
                    "Select ensembles. Multiple ensembles allowed only when grouping by ensemble."
                ),
            },
            {
                "id": self.uuid("vector"),
                "content": (
                    "Select time series. The options here are the base names of the "
                    "vectors (e.g ROIP), FIP array and FIP regions (e.g. FIPNUM == 1) are decided "
                    "by the other options and filters in the menu. Recovery is added as an "
                    "additional option for oil and gas in-place vectors, and is calculated on the "
                    "fly."
                ),
            },
            {
                "id": self.uuid("timeseries_visualization"),
                "content": (
                    "Select if the time series should be plotted per realization or as a "
                    "fan chart."
                ),
            },
            {
                "id": self.uuid("date_view"),
                "content": (
                    "Select if the single date statistics should be shown as a table, box "
                    "plot, histogram or bar chart per realization."
                ),
            },
            {
                "id": self.uuid("filters"),
                "content": (
                    "Filters. If you have defined a fipfile in your config yaml, these "
                    "will be the groups defined in that file. Otherwise the only option will be "
                    "Regions, which is the numbers for each region in the selected FIP array. "
                    "E.g. if FIP array is FIPNUM, time series is ROIP and selected nodes are "
                    "1 and 2, the aggregation is ROIP:1+ROIP:2. If FIP array had been a custom "
                    "FIPXXX, the aggregation would be ROIP_XXX:1+ROIP_XXX:2."
                ),
            },
        ]

    @property
    def ensembles(self) -> List[str]:
        return list(self.smry["ENSEMBLE"].unique())

    @property
    def all_nodes(self) -> List[str]:
        sorted_int_list = sorted(
            list(
                {
                    int(col.split(":")[1])
                    for col in self.smry_cols
                    if len(col.split(":")) > 1 and col.split(":")[1].isdigit()
                }
            )
        )
        return [str(i) for i in sorted_int_list]

    @property
    def groupby_colors(self) -> dict:
        color_dict = {"ENSEMBLE": unique_colors(self.ensembles, self.theme)}
        if self.fipdesc is None:
            color_dict.update({"regions": unique_colors(self.all_nodes, self.theme)})
        else:
            color_dict.update(
                {
                    group: unique_colors(
                        group_df["SUBGROUP"].unique().tolist(), self.theme
                    )
                    for group, group_df in self.fipdesc.groupby("GROUP")
                }
            )
        return color_dict

<<<<<<< HEAD
    def add_webvizstore(self) -> List[Tuple[Callable, list]]:
        functions: List[Tuple[Callable, list]] = [
            (
                load_smry,
                [
                    {
                        "ensemble_paths": self.ens_paths,
                        "column_keys": self.column_keys,
                        "time_index": self.time_index,
                    }
                ],
            ),
            (
                load_smry_meta,
                [
                    {
                        "ensemble_paths": self.ens_paths,
                        "column_keys": self.column_keys,
                    }
                ],
            ),
        ]
        if not self.field_totals:
            functions.append(
                (
                    load_smry,
                    [
                        {
                            "ensemble_paths": self.ens_paths,
                            "column_keys": ["F[OWG]PT"],
                            "time_index": "first",
                        }
                    ],
                )
            )
=======
    def add_webvizstore(self):
        functions = self.emodel.webvizstore
>>>>>>> 24f3510b
        if self.fipfile is not None:
            functions.append(
                (
                    get_fipdesc,
                    [{"fipfile": self.fipfile, "column_keys": self.smry_cols}],
                )
            )
        return functions

    def selectors_id(self, selector: str) -> dict:
        return {"page": self.uuid("selectors"), "value": selector}

    def selectors_context_string(self, selector: str, prop: str) -> str:
        return '{"page":"' + self.uuid("selectors") + f'","value":"{selector}"}}.{prop}'

    def selectors_unwrap_context_string(self, context_string: str) -> str:
        return (
            context_string.split(',"value":"', 1)[1]
            .split('"}')[0]
            .rstrip(self.uuid(""))
        )

    @property
    def layout(self) -> wcc.FlexBox:
        return wcc.FlexBox(
            id=self.uuid("layout"),
            children=[
                html.Div(
                    style={"flex": 1},
                    children=[
                        html.Label(
                            style={"paddingBottom": "15px"},
                            id=self.uuid("fip_array"),
                            children=[
                                html.Div("FIP array:", style={"font-weight": "bold"}),
                                dcc.Dropdown(
                                    id=self.uuid("fip"),
                                    options=[
                                        {"label": i, "value": i}
                                        for i in self.fip_arrays
                                    ],
                                    value=(
                                        "FIPNUM"
                                        if "FIPNUM" in self.fip_arrays
                                        else self.fip_arrays[0]
                                    ),
                                    clearable=False,
                                    persistence=True,
                                    persistence_type="session",
                                ),
                            ],
                        ),
                        html.Label(
                            style={"paddingBottom": "15px"},
                            id=self.uuid("groupby"),
                            children=[
                                html.Div("Group by:", style={"font-weight": "bold"}),
                                dcc.Dropdown(
                                    id=self.selectors_id("groupby"),
                                    clearable=False,
                                    persistence=True,
                                    persistence_type="session",
                                ),
                            ],
                        ),
                        html.Label(
                            style={"paddingBottom": "15px"},
                            id=self.uuid("ensemble"),
                            children=[
                                html.Div("Ensembles:", style={"font-weight": "bold"}),
                                dcc.Dropdown(
                                    id=self.selectors_id("ensemble"),
                                    options=[
                                        {"label": i, "value": i} for i in self.ensembles
                                    ],
                                    value=self.ensembles,
                                    multi=True,
                                    clearable=False,
                                    persistence=True,
                                    persistence_type="session",
                                ),
                            ],
                        ),
                        html.Label(
                            style={"paddingBottom": "15px"},
                            id=self.uuid("vector"),
                            children=[
                                html.Div("Time series:", style={"font-weight": "bold"}),
                                dcc.Dropdown(
                                    id=self.selectors_id("vector"),
                                    clearable=False,
                                    optionHeight=80,
                                    persistence=True,
                                    persistence_type="session",
                                ),
                            ],
                        ),
                        html.Label(
                            style={"paddingBottom": "15px"},
                            id=self.uuid("timeseries_visualization"),
                            children=[
                                html.Div(
                                    "Time series visualization:",
                                    style={"font-weight": "bold"},
                                ),
                                dcc.RadioItems(
                                    id=self.selectors_id("timeseries_visualization"),
                                    options=[
                                        {
                                            "label": "Individual realizations",
                                            "value": "realizations",
                                        },
                                        {
                                            "label": "Statistical fanchart",
                                            "value": "statistics",
                                        },
                                    ],
                                    value="statistics",
                                    persistence=True,
                                    persistence_type="session",
                                ),
                            ],
                        ),
                        html.Label(
                            style={"paddingBottom": "15px"},
                            id=self.uuid("date_visualization"),
                            children=[
                                html.Div(
                                    "Single date statistics as:",
                                    style={"font-weight": "bold"},
                                ),
                                dcc.Dropdown(
                                    id=self.selectors_id("date_view"),
                                    options=[
                                        {"label": i.lower().capitalize(), "value": i}
                                        for i in [
                                            "table",
                                            "box plot",
                                            "histogram",
                                            "per realization",
                                        ]
                                    ],
                                    value="table",
                                    clearable=False,
                                    persistence=True,
                                    persistence_type="session",
                                ),
                            ],
                        ),
                        html.Div(
                            children="Filters:",
                            style={"font-weight": "bold"},
                        ),
                        html.Div(id=self.uuid("filters"), children=[]),
                    ],
                ),
                html.Div(
                    style={"flex": 6, "paddingLeft": "5px"},
                    children=[
                        wcc.Graph(
                            id=self.uuid("graph"),
                            clickData={"points": [{"x": str(self.smry["DATE"].min())}]},
                            style={"height": "450px"},
                        ),
                        html.Div(
                            id=self.uuid("stats_title"),
                            style={
                                "textAlign": "center",
                            },
                            children="",
                        ),
                        html.Div(id=self.uuid("date_view_wrapper")),
                    ],
                ),
                dcc.Store(
                    id=self.uuid("date"),
                    storage_type="session",
                    data=json.dumps(str(self.smry["DATE"].min())),
                ),
                dcc.Store(
                    id=self.uuid("ref_vec"), storage_type="session", data=json.dumps("")
                ),
            ],
        )

    # pylint: disable=too-many-statements
    def set_callbacks(self, app: dash.Dash) -> None:
        @app.callback(
            [
                Output(self.uuid("filters"), "children"),
                Output(self.selectors_id("vector"), "options"),
                Output(self.selectors_id("vector"), "value"),
                Output(self.selectors_id("groupby"), "options"),
                Output(self.selectors_id("groupby"), "value"),
            ],
            [Input(self.uuid("fip"), "value")],
            [
                State(self.selectors_id("vector"), "value"),
                State(self.selectors_id("groupby"), "value"),
            ],
        )
        def _update_filters_vectors_groupby(
            fip: str, current_vector: str, current_groupby: str
        ) -> Tuple[List[html.Details], List[dict], str, List[dict], str]:
            """
            Makes "wcc.Select" components based on the available filters.
            If a fipfile is provided, the filters will be based on the available groups in that
            file. Otherwise the filter will be the region numbers for the specific FIP array
            (e.g. FIPNUM)
            In addition: Available vectors and groupby options are updated for the selected
            fip_array. These actions are done in the same callback to prevent multiple
            executions of the _render_charts callback at FIP array change.
            """
            fipdesc = (
                None
                if self.fipdesc is None or fip not in self.fipdesc["FIP"].values
                else self.fipdesc[self.fipdesc["FIP"] == fip]
            )
            # Creating wcc.Select components
            if fipdesc is None:
                nodes = get_fip_array_nodes(fip, self.smry_cols)
                filters = [
                    html.Details(
                        open=True,
                        children=[
                            html.Summary("Regions:"),
                            wcc.Select(
                                id=self.selectors_id(fip + self.uuid("regions")),
                                options=[{"label": i, "value": i} for i in nodes],
                                size=min([len(nodes), 10]),
                                value=nodes,
                                persistence=True,
                                persistence_type="session",
                            ),
                        ],
                    )
                ]
            else:
                filters = [
                    html.Details(
                        open=True,
                        children=[
                            html.Summary(group.lower().capitalize()),
                            wcc.Select(
                                id=self.selectors_id(fip + self.uuid(group)),
                                options=[
                                    {"label": i, "value": i}
                                    for i in group_df["SUBGROUP"].unique()
                                ],
                                size=min([len(group_df["SUBGROUP"].unique()), 5]),
                                value=group_df["SUBGROUP"].unique(),
                                persistence=True,
                                persistence_type="session",
                            ),
                        ],
                    )
                    for group, group_df in fipdesc.groupby("GROUP")
                ]

            # Update vectors
            vectors = set()
            for col in self.smry_cols:
                if simulation_region_vector_breakdown(col)[1] == fip:
                    vector_base = simulation_vector_base(col)
                    vectors.add(vector_base)
                    if fnmatch.fnmatch(vector_base, "R[OG]IP*"):
                        vectors.add(
                            f"Recovery Factor of {simulation_vector_description(vector_base)} (("
                            f"{vector_base} (initial) - {vector_base} (now))/{vector_base}"
                            " (initial))"
                        )
            vector_options = [
                {
                    "label": simulation_vector_description(i)
                    + ("" if i.startswith("Recovery") else f" ({i}) "),
                    "value": i,
                }
                for i in sorted(list(vectors))
            ]
            vector_value = (
                current_vector
                if current_vector in vectors
                else self.initial_vector
                if self.initial_vector in vectors
                else sorted(list(vectors))[0]
            )
            # Update groupby
            groups = ["ENSEMBLE"] + (
                ["regions"] if fipdesc is None else fipdesc["GROUP"].unique().tolist()
            )
            groupby_options = [
                {
                    "label": i.lower().capitalize(),
                    "value": i,
                }
                for i in groups
            ]
            groupby_value = current_groupby if current_groupby in groups else "ENSEMBLE"
            return (
                filters,
                vector_options,
                vector_value,
                groupby_options,
                groupby_value,
            )

        @app.callback(
            [
                Output(self.uuid("graph"), "figure"),
                Output(self.uuid("date_view_wrapper"), "children"),
                Output(self.uuid("ref_vec"), "data"),
            ],
            [Input(self.uuid("date"), "data")]
            + [Input({"page": self.uuid("selectors"), "value": ALL}, "value")],
            [State(self.uuid("fip"), "value")],
        )  # pylint: disable=too-many-locals
        def _render_charts(date: str, _: Any, fip_array: str):  # type: ignore
            # TODO(Sigurd)
            # Currently giving up on deciding on the return type for _render_charts() above
            # Some of the mypy erros indicate that there are some errors in the structure of the return values of this function
            inputs = dash.callback_context.inputs
            date = json.loads(inputs.pop(f"{self.uuid('date')}.data"))
            ensembles = inputs.pop(self.selectors_context_string("ensemble", "value"))
            ensembles = ensembles if isinstance(ensembles, list) else [ensembles]
            groupby = inputs.pop(self.selectors_context_string("groupby", "value"))
            vector = inputs.pop(self.selectors_context_string("vector", "value"))
            time_series_viz = inputs.pop(
                self.selectors_context_string("timeseries_visualization", "value")
            )
            date_viz = inputs.pop(self.selectors_context_string("date_view", "value"))
            filters = {
                self.selectors_unwrap_context_string(key)[len(fip_array) :]: (
                    value if isinstance(value, list) else [value]
                )
                for (key, value) in inputs.items()
            }
            if not filters:
                # If filter selectors are not generated yet.
                raise PreventUpdate

            if vector.startswith("Recovery Factor of"):
                mode = "rec"
                vector_base = vector.split("/")[-1].rstrip("(initial)").strip()
            else:
                mode = "agg"
                vector_base = vector
            try:
                df, ref_vector = filter_and_aggregate_vectors(
                    smry=self.smry,
                    ensembles=ensembles,
                    groupby=groupby,
                    vector=vector_base,
                    filters=filters,
                    fipdesc=self.fipdesc,
                    fip=fip_array,
                )
            except KeyError as exception:
                return [
                    [{}],
                    html.Div(
                        children=(
                            f"KeyError: {exception}\n"
                            f"Likely to be that one or more vectors are missing in your data."
                        ),
                        style={
                            "textAlign": "center",
                            "font-weight": "bold",
                            "whiteSpace": "pre-wrap",
                        },
                    ),
                    json.dumps(""),
                ]
            if len(df.columns) < 4:
                # Filter combination has removed all other vectors
                # than ENSEMBLE, REAL and DATE
                return [
                    [{}],
                    html.Div(
                        children="Filter combination yielded no matching vectors",
                        style={"textAlign": "center", "font-weight": "bold"},
                    ),
                    json.dumps(""),
                ]
            line_shape = get_simulation_line_shape(
                line_shape_fallback=self.line_shape_fallback,
                vector=ref_vector,
                smry_meta=self.smry_meta,
            )
            (timeseries_traces, df) = per_real_calculations(
                df=df,
                ensembles=ensembles,
                rec_ensembles=self.rec_ensembles,
                groupby=groupby,
                groupby_colors=self.groupby_colors,
                vector=vector_base,
                filters=filters,
                mode=mode,
                visualization=time_series_viz,
                line_shape=line_shape,
            )
            if time_series_viz == "statistics" or date_viz == "table":
                stat_df = calc_statistics(df)
            if time_series_viz == "statistics":
                timeseries_traces = add_statistic_traces(
                    stat_df=stat_df,
                    ensembles=ensembles,
                    mode=mode,
                    groupby=groupby,
                    groupby_color=self.groupby_colors,
                    line_shape=line_shape,
                )
            if date_viz == "table":
                date_view = render_table(
                    stat_df=stat_df, mode=mode, groupby=groupby, date=date
                )
            elif date_viz in ["box plot", "histogram", "per realization"]:
                date_view = render_single_date_graph(
                    date_viz=date_viz,
                    df=df,
                    mode=mode,
                    groupby=groupby,
                    date=date,
                    theme=self.theme,
                    title=make_title(self.smry_meta, ref_vector, vector, mode),
                    colors=self.groupby_colors[groupby],
                )
            else:
                date_view = html.Div(children="")
            timeseries_layout: dict = {
                "hovermode": "closest",
                "yaxis": {
                    "title": make_title(self.smry_meta, ref_vector, vector, mode),
                    "showgrid": False,
                },
                "xaxis": {"showgrid": False},
                "height": 450,
            }
            if mode == "rec":
                timeseries_layout["yaxis"].update(
                    {
                        "exponentformat": "none",
                        "tickformat": ".0%",
                        "hoverformat": ".2%",
                    },
                )

            # TODO(Sigurd)
            # Must have a look at the return value structure here!
            return (
                (
                    [
                        {
                            "data": timeseries_traces,
                            "layout": self.theme.create_themed_layout(
                                timeseries_layout
                            ),
                        },
                    ]
                )
                + [date_view]
                + [json.dumps(ref_vector)]  # type: ignore
            )

        @app.callback(
            [
                Output(self.selectors_id("ensemble"), "multi"),
                Output(self.selectors_id("ensemble"), "value"),
            ],
            [Input(self.selectors_id("groupby"), "value")],
            [State(self.selectors_id("ensemble"), "multi")],
        )
        def _set_ensemble_selector(
            group_by: str, multi: bool
        ) -> Tuple[bool, Union[List[str], str]]:
            """If ensemble is selected as group by, set the ensemble
            selector to allow multiple selections. Otherwise single selection.
            """
            if group_by == "ENSEMBLE":
                if multi:
                    raise PreventUpdate
                return (True, self.ensembles)
            if not multi:
                raise PreventUpdate
            return (False, self.ensembles[0])

        @app.callback(
            Output(self.uuid("date"), "data"),
            [Input(self.uuid("graph"), "clickData")],
            [State(self.uuid("date"), "data")],
        )
        def _update_date(clickdata: dict, date: str) -> str:
            """Store clicked date for use in other callback"""
            date = clickdata["points"][0]["x"] if clickdata else json.loads(date)
            return json.dumps(date)

        @app.callback(
            Output(self.uuid("stats_title"), "children"),
            [
                Input(self.uuid("date"), "data"),
                Input(self.uuid("ref_vec"), "data"),
            ],
            [State(self.selectors_id("vector"), "value")],
        )
        def _update_single_date_title(date: str, ref_vector: str, vector: str) -> str:
            """Update single date title"""
            date = json.loads(date)
            ref_vector = json.loads(ref_vector)
            if ref_vector == "":
                return ""
            title = f"Date: {date}, {simulation_vector_description(vector)}" + (
                ""
                if vector.startswith("Recovery")
                else f" ({vector})"
                + (
                    ""
                    if get_unit(self.smry_meta, ref_vector) is None
                    else f" [{get_unit(self.smry_meta, ref_vector)}]"
                )
            )
            return title


@CACHE.memoize(timeout=CACHE.TIMEOUT)
def make_title(smry_meta: pd.DataFrame, ref_vector: str, vector: str, mode: str) -> str:
    return (
        f"{simulation_vector_description(vector).split(')')[0]})"
        if mode == "rec"
        else f"{simulation_vector_description(vector)} ({vector})"
        + (
            ""
            if get_unit(smry_meta, ref_vector) is None
            else f" [{get_unit(smry_meta, ref_vector)}]"
        )
    )


def render_single_date_graph(
    date_viz: str,
    df: pd.DataFrame,
    mode: str,
    groupby: str,
    date: str,
    theme: dict,
    title: str,
    colors: dict,
) -> wcc.Graph:
    def _make_trace(
        date_viz: str, df: pd.DataFrame, col: str, name: str, color: str
    ) -> Union[dict, None]:
        if date_viz == "histogram":
            return {
                "x": df[col],
                "type": "histogram",
                "name": name,
                "marker": {"color": color},
            }
        if date_viz == "box plot":
            return {
                "y": df[col],
                "type": "box",
                "name": name,
                "marker": {"color": color},
            }
        if date_viz == "per realization":
            return {
                "x": df["REAL"],
                "y": df[col],
                "type": "bar",
                "name": name,
                "marker": {"color": color},
            }
        return None

    columns = []
    if mode == "agg":
        columns = [col for col in df.columns if col.startswith("AGG_")]
    elif mode == "rec":
        columns = [col for col in df.columns if col.startswith("REC_")]
    if not columns:
        return []
    columns = list(
        dict.fromkeys(columns)
    )  # Make unique while preserving order of first occurance.
    traces = []
    df["DATE"] = df["DATE"].astype(str)
    df = df.loc[df["DATE"] == date]
    if groupby == "ENSEMBLE":
        for ens in df["ENSEMBLE"].unique():
            if len(columns) != 1:
                # Should never occur
                raise ValueError(
                    "Not unique data for column, date and ensemble combination."
                )
            trace = _make_trace(
                date_viz, df[df["ENSEMBLE"] == ens], columns[0], ens, colors[ens]
            )
            if trace is not None:
                traces.append(trace)
    else:
        for col in columns:
            if len(df["ENSEMBLE"].unique()) > 1:
                # Should never occur
                raise ValueError(
                    "Not unique data for column, date and ensemble combination."
                )
            trace = _make_trace(
                date_viz, df, col, col.split("_")[-1], colors[col.split("_")[-1]]
            )
            if trace is not None:
                traces.append(trace)
    layout = {"height": 600, "margin": {"t": 10, "b": 230}, "showlegend": True}

    if date_viz == "histogram":
        layout.update(
            {
                "barmode": "overlay",
                "bargap": 0.01,
                "bargroupgap": 0.2,
                "xaxis": {
                    "exponentformat": "none",
                    "tickformat": ".1%",
                    "hoverformat": ".2%",
                    "title": title,
                }
                if mode == "rec"
                else {"title": title},
                "yaxis": {
                    "title": "Count",
                    "tickformat": "d",
                    "exponentformat": "none",
                },
            }
        )
    else:
        layout.update(
            {
                "yaxis": {
                    "exponentformat": "none",
                    "tickformat": ".1%",
                    "hoverformat": ".2%",
                    "title": title,
                }
                if mode == "rec"
                else {"title": title},
            }
        )
        if date_viz == "per realization":
            layout.update(
                {
                    "xaxis": {
                        "exponentformat": "none",
                        "tickformat": "d",
                        "title": "Realization",
                    }
                }
            )

    # TODO(Sigurd) What is the type for theme variable here
    # Probably the assumption is that theme is of type WebvizConfigTheme but how should this type be propagated to the plugins?
    return wcc.Graph(
        figure={"data": traces, "layout": theme.create_themed_layout(layout)}  # type: ignore
    )


def render_table(
    stat_df: pd.DataFrame, mode: str, groupby: str, date: str
) -> DataTable:
    columns = []
    if mode == "agg":
        columns = [col[0] for col in stat_df.columns if col[0].startswith("AGG_")]
    elif mode == "rec":
        columns = [col[0] for col in stat_df.columns if col[0].startswith("REC_")]
    if not columns:
        return []
    columns = list(
        dict.fromkeys(columns)
    )  # Make unique while preserving order of first occurance.

    stat_df["DATE"] = stat_df["DATE"].astype(str)
    stat_df = stat_df.loc[stat_df["DATE"] == date]
    table = []
    for col in columns:
        if groupby == "ENSEMBLE":
            for ens in stat_df["ENSEMBLE"].unique():
                df = stat_df[stat_df["ENSEMBLE"] == ens][col]
                if len(df.index) > 1:
                    # Should never occur
                    raise ValueError(
                        "Not unique data for column, date and ensemble combination."
                    )
                table.append(
                    {
                        "Group": ens,
                        "Minimum": df["nanmin"].iat[0],
                        "Maximum": df["nanmax"].iat[0],
                        "Mean": df["nanmean"].iat[0],
                        "Stddev": df["nanstd"].iat[0],
                        "P10": df["p10"].iat[0],
                        "P90": df["p90"].iat[0],
                    }
                )
        else:
            df = stat_df[col]
            if len(df.index) > 1:
                # Should never occur
                raise ValueError("Not unique data for column and date combination.")
            table.append(
                {
                    "Group": col.split("_")[-1],
                    "Minimum": df["nanmin"].iat[0],
                    "Maximum": df["nanmax"].iat[0],
                    "Mean": df["nanmean"].iat[0],
                    "Stddev": df["nanstd"].iat[0],
                    "P10": df["p10"].iat[0],
                    "P90": df["p90"].iat[0],
                }
            )
    columns = [
        {**{"name": i[0], "id": i[0]}, **i[1]}
        for i in deepcopy(ReservoirSimulationTimeSeriesRegional.TABLE_STATISTICS)
    ]
    if mode == "rec":
        for col in columns:
            try:
                col["format"]["specifier"] = ".2%"
            except KeyError:
                pass
    return (
        DataTable(
            sort_action="native",
            filter_action="native",
            page_action="native",
            page_size=10,
            data=table,
            columns=columns,
        ),
    )


@CACHE.memoize(timeout=CACHE.TIMEOUT)
def filter_and_aggregate_vectors(
    smry: pd.DataFrame,
    ensembles: list,
    groupby: str,
    vector: str,
    filters: dict,
    fipdesc: pd.DataFrame,
    fip: str,
) -> Tuple[pd.DataFrame, str]:
    """Aggregate inplace vectors based on filters
    Note: ensemble is only in the list of inputs to reduce risk with caching
          See: https://github.com/equinor/webviz-config/issues/211
    Creating Eclipse format summary vectors from selection
    """
    if groupby != "ENSEMBLE" and len(ensembles) > 1:  # This should never happen
        raise ValueError("Cannot have multiple ensembles unless you group by ensemble")
    df = smry[smry["ENSEMBLE"].isin(ensembles)]
    if fipdesc is None or fip not in fipdesc["FIP"].values:
        if groupby == "ENSEMBLE":
            nodes = filters
        else:
            nodes = {str(node): [node] for node in filters["regions"]}
    else:
        nodes = get_nodes(
            groupby=groupby,
            fipdesc=fipdesc,
            fip=fip,
            filters=filters,
        )
    subgroup_vectors = {
        subgroup: [
            simulation_region_vector_recompose(
                vector_base_name=vector, fiparray=fip, node=node
            )
            for node in values
        ]
        for subgroup, values in nodes.items()
    }
    # Storing a full vector name that exists in the dataset to be used for metadata
    ref_vector = ""
    for _, vector_list in subgroup_vectors.items():
        for vec in vector_list:
            if vec in smry.columns:
                ref_vector = vec
                break
        else:
            continue
        break

    # Aggregate, concatenate and return.
    return (
        pd.concat(
            [df[["ENSEMBLE", "REAL", "DATE"]]]
            + [
                df[vectors].sum(axis=1).to_frame(f"AGG_{vector}_filtered_on_{subgroup}")
                for subgroup, vectors in subgroup_vectors.items()
            ],
            axis=1,
        ),
        ref_vector,
    )


@CACHE.memoize(timeout=CACHE.TIMEOUT)
def get_nodes(groupby: str, fipdesc: pd.DataFrame, fip: str, filters: dict) -> dict:
    df = fipdesc[fipdesc["FIP"] == fip]
    nodes: dict = dict()
    for node, dfn in df.groupby("NODE"):
        node_inc = True
        node_subgroups = []
        for group, subgroups in filters.items():
            if dfn[dfn["GROUP"] == group].empty or not all(
                dfn[dfn["GROUP"] == group]["SUBGROUP"].isin(subgroups)
            ):
                node_inc = False
                break
            if group == groupby and groupby != "ENSEMBLE":
                node_subgroups.extend(dfn[dfn["GROUP"] == group]["SUBGROUP"])
        if node_inc:
            if groupby == "ENSEMBLE":
                if "ENSEMBLE" in nodes:
                    nodes["ENSEMBLE"].append(node)
                else:
                    nodes["ENSEMBLE"] = [node]
            elif len(node_subgroups) == 1:
                if node_subgroups[0] in nodes:
                    nodes[node_subgroups[0]].append(node)
                else:
                    nodes[node_subgroups[0]] = [node]
            elif len(node_subgroups) > 1:
                raise ValueError(
                    f"This should not occur, likely to be a bug. Vector nr {node} matched several"
                    f"{groupby} that your tried to group by."
                    "Please report this at https://github.com/equinor/webviz-subsurface/issues"
                )
    return nodes


# TODO(Sigurd) What is the correct return type of this function? numpy.ndarray?
def calc_real_recovery(df: pd.DataFrame, agg_vectors: List[str]):  # type: ignore
    first = df[agg_vectors].values[0]
    with np.errstate(invalid="ignore"):
        return (first - df[agg_vectors].values) / first


# pylint: disable=too-many-arguments, too-many-locals, unused-argument
@CACHE.memoize(timeout=CACHE.TIMEOUT)
def per_real_calculations(
    df: pd.DataFrame,
    ensembles: list,
    rec_ensembles: list,
    groupby: str,
    groupby_colors: dict,
    vector: str,  # only used too reduce caching risk
    filters: dict,
    mode: str,
    visualization: str,
    line_shape: str,
) -> tuple:
    """All calls that are per realization are called here to avoid multiple loops:
    That includes calculation of recovery and making traces per realization.
    This method assumes that the DataFrame 'df' has already been processed with
    the 'filter_and_aggregate_vectors' method.
    """
    if groupby != "ENSEMBLE" and len(ensembles) > 1:  # This should never happen
        raise ValueError("Cannot have multiple ensembles unless you group by ensemble")
    traces = []
    ens_dfs = []
    # Find aggregated vectors
    agg_vectors = df.columns[df.columns.str.contains("AGG_.*")]
    # Subgroups from aggregated vector names to be used for e.g. legend.
    groupby_names = [
        agg_vector.split("_filtered_on_")[-1] for agg_vector in agg_vectors
    ]
    # Make recovery vector names if relevant
    if mode == "rec":
        rec_vectors = ["REC" + vec[3:] for vec in agg_vectors]
    # Iterate over ensembles and realizations
    for ens, ens_df in df.groupby("ENSEMBLE"):
        ens_rec = []
        if mode == "rec" and ens not in rec_ensembles:
            continue
        for real_no, (real, real_df) in enumerate(ens_df.groupby("REAL")):
            if mode == "rec":
                rec = calc_real_recovery(real_df, agg_vectors)
                ens_rec.extend(rec)

            if visualization == "realizations":
                for i, vec in enumerate(agg_vectors):
                    name = ens if groupby == "ENSEMBLE" else groupby_names[i]
                    traces.append(
                        {
                            "x": real_df["DATE"],
                            "y": rec[:, i] if mode == "rec" else real_df[vec],
                            "hovertext": (
                                f"{groupby.lower().capitalize()}: {name} "
                                + f"Realization: {real}"
                            ),
                            "name": name,
                            "legendgroup": name,
                            "marker": {"color": groupby_colors[groupby][name]},
                            "showlegend": real_no == 0,
                            "line": {"shape": line_shape},
                        }
                    )
        if mode == "rec":
            # We want to store calculated recovery for statistical graphs and tables
            ens_dfs.append(
                pd.concat(
                    [
                        ens_df.reset_index(drop=True),
                        pd.DataFrame(ens_rec, columns=rec_vectors).reset_index(
                            drop=True
                        ),
                    ],
                    axis=1,
                )
            )
    # Concat ensemble dfs with calculated recovery
    if ens_dfs:
        df = pd.concat(ens_dfs, ignore_index=True)
    return (traces, df)


def calc_statistics(df: pd.DataFrame) -> pd.DataFrame:
    # Switched P10 and P90 due to convention in petroleum industry
    def p10(x: np.array) -> float:
        return np.nanpercentile(x, q=90)

    def p90(x: np.array) -> float:
        return np.nanpercentile(x, q=10)

    stat_dfs = []
    for ens, ens_df in df.groupby("ENSEMBLE"):
        stat_dfs.append(
            ens_df.drop(columns=["REAL", "ENSEMBLE"])
            .groupby("DATE", as_index=False)
            .agg([np.nanmean, np.nanstd, np.nanmin, np.nanmax, p10, p90])
            .reset_index()
            .assign(ENSEMBLE=ens)
        )
    return pd.concat(stat_dfs)


def add_statistic_traces(
    stat_df: pd.DataFrame,
    ensembles: List[str],
    mode: str,
    groupby: str,
    groupby_color: dict,
    line_shape: str,
) -> list:
    columns: List[str] = []
    if mode == "agg":
        columns = [col[0] for col in stat_df.columns if col[0].startswith("AGG_")]
    elif mode == "rec":
        columns = [col[0] for col in stat_df.columns if col[0].startswith("REC_")]
    if not columns:
        return []
    columns = list(
        dict.fromkeys(columns)
    )  # Make unique while preserving order of first occurance.

    traces = []
    for col in columns:
        if groupby == "ENSEMBLE":
            for ens in ensembles:
                traces.extend(
                    add_fanchart_traces(
                        stat_df=stat_df[stat_df["ENSEMBLE"] == ens],
                        col=col,
                        legend_group=ens,
                        color=groupby_color[groupby][ens],
                        line_shape=line_shape,
                    )
                )
        else:
            traces.extend(
                add_fanchart_traces(
                    stat_df=stat_df,
                    col=col,
                    legend_group=col.split("_")[-1],
                    color=groupby_color[groupby][col.split("_")[-1]],
                    line_shape=line_shape,
                )
            )
    return traces


def add_fanchart_traces(
    stat_df: pd.DataFrame, col: str, legend_group: str, color: str, line_shape: str
) -> List[dict]:
    """Renders a fanchart"""
    fill_color = hex_to_rgba(color, 0.3)
    line_color = hex_to_rgba(color, 1)
    return [
        {
            "name": legend_group,
            "hovertext": f"Maximum {legend_group}",
            "x": stat_df["DATE"],
            "y": stat_df[col]["nanmax"],
            "mode": "lines",
            "line": {"width": 0, "color": line_color, "shape": line_shape},
            "legendgroup": legend_group,
            "showlegend": False,
        },
        {
            "name": legend_group,
            "hovertext": f"P90 {legend_group}",
            "x": stat_df["DATE"],
            "y": stat_df[col]["p90"],
            "mode": "lines",
            "fill": "tonexty",
            "fillcolor": fill_color,
            "line": {"width": 0, "color": line_color, "shape": line_shape},
            "legendgroup": legend_group,
            "showlegend": False,
        },
        {
            "name": legend_group,
            "hovertext": f"Mean {legend_group}",
            "x": stat_df["DATE"],
            "y": stat_df[col]["nanmean"],
            "mode": "lines",
            "fill": "tonexty",
            "fillcolor": fill_color,
            "line": {"color": line_color, "shape": line_shape},
            "legendgroup": legend_group,
            "showlegend": True,
        },
        {
            "name": legend_group,
            "hovertext": f"P10 {legend_group}",
            "x": stat_df["DATE"],
            "y": stat_df[col]["p10"],
            "mode": "lines",
            "fill": "tonexty",
            "fillcolor": fill_color,
            "line": {"width": 0, "color": line_color, "shape": line_shape},
            "legendgroup": legend_group,
            "showlegend": False,
        },
        {
            "name": legend_group,
            "hovertext": f"Minimum {legend_group}",
            "x": stat_df["DATE"],
            "y": stat_df[col]["nanmin"],
            "mode": "lines",
            "fill": "tonexty",
            "fillcolor": fill_color,
            "line": {"width": 0, "color": line_color, "shape": line_shape},
            "legendgroup": legend_group,
            "showlegend": False,
        },
    ]


def get_fip_array_nodes(fip: str, smry_cols: list) -> List[str]:
    """Sorted list of all available nodes for a given fip array (e.g FIPNUM)"""
    sorted_int_list = sorted(
        list(
            {
                int(col.split(":")[1])
                for col in smry_cols
                if (
                    len(col.split(":")) > 1
                    and col.split(":")[1].isdigit()
                    and simulation_region_vector_breakdown(col)[1] == fip
                )
            }
        )
    )
    return [str(i) for i in sorted_int_list]


@webvizstore
def get_fipdesc(fipfile: Path, column_keys: list) -> pd.DataFrame:
    fipdesc: list = []
    with open(Path(fipfile), "r") as stream:
        fipdict = yaml.safe_load(stream)
    for fip, fipdef in fipdict.items():
        for group, group_def in fipdef.get("groups").items():
            for key, fip_nodes in group_def.items():
                for x in fip_nodes:
                    if not isinstance(x, int):
                        raise TypeError(
                            f"FIP: {fip}, group: {group}, subgroup: {key} has non-integer input."
                        )
                    if (fip, group, x) in fipdesc:
                        raise ValueError(
                            f"FIP: {fip}, group: {group} has input which is not unique."
                            f"Value {x}  is used for multiple subgroups."
                        )
                    fipdesc.append((str(fip), str(group), str(key), x))
    df_before_data_verification = pd.DataFrame(
        fipdesc, columns=("FIP", "GROUP", "SUBGROUP", "NODE")
    )
    dfs = []
    for fip, fip_df in df_before_data_verification.groupby("FIP"):
        nodes_in_data = get_fip_array_nodes(fip, column_keys)
        dfs.extend(
            [
                subgroup_df
                for _, subgroup_df in fip_df.groupby(["GROUP", "SUBGROUP"])
                if not subgroup_df[subgroup_df["NODE"].isin(nodes_in_data)].empty
            ]
        )
    return pd.concat(dfs).sort_index()


@CACHE.memoize(timeout=CACHE.TIMEOUT)
def get_unit(smry_meta: pd.DataFrame, vec: str) -> Union[str, None]:
    return (
        None
        if (smry_meta is None or vec not in smry_meta.index)
        else simulation_unit_reformat(smry_meta.unit[vec])
    )<|MERGE_RESOLUTION|>--- conflicted
+++ resolved
@@ -341,46 +341,8 @@
             )
         return color_dict
 
-<<<<<<< HEAD
     def add_webvizstore(self) -> List[Tuple[Callable, list]]:
-        functions: List[Tuple[Callable, list]] = [
-            (
-                load_smry,
-                [
-                    {
-                        "ensemble_paths": self.ens_paths,
-                        "column_keys": self.column_keys,
-                        "time_index": self.time_index,
-                    }
-                ],
-            ),
-            (
-                load_smry_meta,
-                [
-                    {
-                        "ensemble_paths": self.ens_paths,
-                        "column_keys": self.column_keys,
-                    }
-                ],
-            ),
-        ]
-        if not self.field_totals:
-            functions.append(
-                (
-                    load_smry,
-                    [
-                        {
-                            "ensemble_paths": self.ens_paths,
-                            "column_keys": ["F[OWG]PT"],
-                            "time_index": "first",
-                        }
-                    ],
-                )
-            )
-=======
-    def add_webvizstore(self):
         functions = self.emodel.webvizstore
->>>>>>> 24f3510b
         if self.fipfile is not None:
             functions.append(
                 (
