# Changelog
All notable changes to this project will be documented in this file.

The format is based on [Keep a Changelog](https://keepachangelog.com/en/1.0.0/),
and this project adheres to [Semantic Versioning](https://semver.org/spec/v2.0.0.html).

## [UNRELEASED] - YYYY-MM-DD

### Added
<<<<<<< HEAD
- [#721](https://github.com/equinor/webviz-subsurface/pull/721) - Added data provider for reading ensemble summary data through a unified interface, supporting optional lazy resampling/interpolation depending on data input format.
=======
- [#845](https://github.com/equinor/webviz-subsurface/pull/845) - Added realization plot colored by sensitivity to tornado tab in `VolumetricAnalysis`. 
>>>>>>> 2ad11447

### Changed
- [#853](https://github.com/equinor/webviz-subsurface/pull/853) - `ParameterResponseCorrelation` improvements. Constant parameters are removed from the correlation figure, and option to set maximum number of parameters is added. Trendline is added to the scatterplot. Axis in correlation figure is now calculated based on data.
- [#844](https://github.com/equinor/webviz-subsurface/pull/844) - `SeismicMisfit` improvements. Data ranges now follows selected attribute. User defined zooms are now kept during callbacks. New option in slice plot to show individual realizations. Prettyfied all hoverdata. New colorscales. Polygons sorted by name in drop down selector.

## [0.2.7] - 2021-11-08

### Added
- [#851](https://github.com/equinor/webviz-subsurface/pull/851) - Added new column 'SENSNAME_CASE' for improved plotting and filtering of sensitivity ensembles.
- [#825](https://github.com/equinor/webviz-subsurface/pull/825) - Added options to create separate tornado's for e.g Region/Zone in `VolumetricAnalysis`. As well as various improvements to the tornado figure.
- [#734](https://github.com/equinor/webviz-subsurface/pull/645) - New plugin, `SeismicMisfit`, for comparing observed and modelled seismic attributes. Multiple views, including misfit quantification and coverage plots.
- [#809](https://github.com/equinor/webviz-subsurface/pull/809) - `GroupTree` - added more statistical options (P10, P90, P50/Median, Max, Min). Some improvements to the menu layout and behaviour

### Fixed
- [#841](https://github.com/equinor/webviz-subsurface/pull/841) - Bugfixes and improved hoverlabels for `Tornado component`.
- [#833](https://github.com/equinor/webviz-subsurface/pull/833) - Fixed errors in `VolumetricAnalysis` related to empty/insufficient data after filtering in the `tornadoplots` and `comparison` tabs.
- [#817](https://github.com/equinor/webviz-subsurface/pull/817) - `DiskUsage` - Fixed formatting error in bar chart tooltip.
- [#820](https://github.com/equinor/webviz-subsurface/pull/820) - `SurfaceWithGridCrossSection` - Fixed an issue with intersecting grids generated with
`xtgeo==2.15.2`. Grids exported from RMS with this version of xtgeo should be re-exported using a newer version as the subgrid information is incorrect.
- [#838](https://github.com/equinor/webviz-subsurface/pull/838) - `AssistedHistoryMatchingAnalysis` - Fixed an issue with output of a callback being used as input in another before the output object was guaranteed to exist.

## [0.2.6] - 2021-10-08

### Added
- [#783](https://github.com/equinor/webviz-subsurface/pull/783) - `VolumetricAnalysis` - added tab with Fipfile QC for inspection of which `FIPNUM's` and `REGION∕ZONE's` that have been combined in order to get comparable volumes between dynamic and static sources. This tab is only available if a fipfile is given as input.
- [#777](https://github.com/equinor/webviz-subsurface/pull/777) - `VolumetricAnalysis` - added tabs with `Source comparison` and `Ensemble comparison` as QC tools for quick identification of where and why volumetric changes occur across sources (e.g. static vs dynamic) or ensembles (e.g. model revisions or ahm iterations).
- [#709](https://github.com/equinor/webviz-subsurface/pull/709) - Added `VectorCalculator` component in `ReservoirSimulationTimeSeries` plugin for calculation and graphing of custom simulation time series vectors.
- [#773](https://github.com/equinor/webviz-subsurface/pull/773) - `VolumetricAnalysis` - added functionality of easy switching bewteen `FIPNUM` and `REGION/ZONE` filter for cases where each fipnum belongs to a unique region and zone.
- [#770](https://github.com/equinor/webviz-subsurface/pull/770) - Added support for dynamic volumetric files in `VolumetricAnalysis` and possibility of combining static and dynamic volumes on a comparable level. To trigger this behaviour a fipfile with `FIPNUM` to `REGION/ZONE` mapping information needs to be provided. Also added support for giving multiple files as input per source.
- [#755](https://github.com/equinor/webviz-subsurface/pull/755) - Updated existing and added new tests for the Drogon dataset.

### Changed
- [#788](https://github.com/equinor/webviz-subsurface/pull/788) - Prevent mixing volumes from different sensitivities in `VolumetricAnalysis` by not allowing to select more than one sensitivity as a filter unless SENSNAME has been grouped on by the user.
- [#760](https://github.com/equinor/webviz-subsurface/pull/760) - Updated to `Dash 2.0`.
- [#761](https://github.com/equinor/webviz-subsurface/pull/761) - Store `xtgeo.RegularSurface` as bytestream instead of serializing to `json`.

### Fixed
- [#802](https://github.com/equinor/webviz-subsurface/pull/802) - Removed `BO` or `BG` as response options for the tornados in `VolumetricAnalysis`, selecting them caused an error.
- [#794](https://github.com/equinor/webviz-subsurface/pull/794) - Fixed an issue in `VolumetricAnalysis` to prevent design matrix runs with only a single montecarlo sensitivity to be interpreted as a sensitivity run.
- [#765](https://github.com/equinor/webviz-subsurface/pull/765) - Use correct inline/xline ranges for axes in `SegyViewer` z-slice graph.
- [#782](https://github.com/equinor/webviz-subsurface/pull/782) - Fixed an issue in `VolumetricAnalysis` when calculating property columns on grouped selections.
- [#791](https://github.com/equinor/webviz-subsurface/pull/791) - Ensure correct map bounds in `SurfaceViewerFMU` when switching between attributes with different geometry.

## [0.2.5] - 2021-09-03
### Added
- [#733](https://github.com/equinor/webviz-subsurface/pull/733) - Added plugin to visualize well logs from files using [videx-welllog](https://github.com/equinor/videx-wellog).
- [#708](https://github.com/equinor/webviz-subsurface/pull/708) - Added support for new report format for `DiskUsage`, which improves the estimate of free disk space.

### Changed
- [#724](https://github.com/equinor/webviz-subsurface/pull/724) - Seperated out Tables as a new tab to `VolumetricAnalysis`
- [#723](https://github.com/equinor/webviz-subsurface/pull/723) - Added custom option to allow free selection of responses shown in the tornadoplots in `VolumetricAnalysis`
- [#717](https://github.com/equinor/webviz-subsurface/pull/717) - Keep zoom state in `ReservoirSimulationTimeseries` (inc `Regional` and `OneByOne`) and `RelativePermeability` plugins using `uirevision`.
- [#707](https://github.com/equinor/webviz-subsurface/pull/707) - Generalized and improved some plot functions in  `PropertyStatistics`, `ParameterAnalysis` and `VolumetricAnalysis`. Replaced histogram with distribution plot in `PropertyStatistics`.

### Fixed
- [#749](https://github.com/equinor/webviz-subsurface/pull/749) - `LinePlotterFMU` check function for `x` axis value alignment across realizations now supports single valued columns.
- [#747](https://github.com/equinor/webviz-subsurface/pull/747) - Added missing realization filter on `OK` file in `EnsembleTableProviderFactory`.
- [#753](https://github.com/equinor/webviz-subsurface/pull/753) - Do not add `Count` column from grid property statistics input data as a selector in `PropertyStatistics`. Handle missing surfaces in `PropertyStatistics`

## [0.2.4] - 2021-07-13

### Added
- [#669](https://github.com/equinor/webviz-subsurface/pull/669) - New generic plugin to visualize tornado plots from a csv file of responses.
- [#685](https://github.com/equinor/webviz-subsurface/pull/685) - Added ERT forward model to convert from `.UNSMRY` to Arrow IPC file format (`.arrow`).
- [#662](https://github.com/equinor/webviz-subsurface/pull/662) - Added support in `WellCompletion` for connection history from summary data.

### Changed
- [#681](https://github.com/equinor/webviz-subsurface/pull/681) - `VolumetricAnalysis` upgrades - added page with tornadoplots to `VolumetricAnalysis`, automatic computation of volumes
from the water zone if the volumes from the full grid geometry are included, and possibility of computing NTG from facies.
- [#683](https://github.com/equinor/webviz-subsurface/pull/683) - Added deprecation warning to `InplaceVolumesOneByOne`.
- [#661](https://github.com/equinor/webviz-subsurface/pull/661) - Moved existing clientside function to a general dash_clientside file to facilitate adding more functions later on.
- [#658](https://github.com/equinor/webviz-subsurface/pull/658) - Refactored Tornado figure code to be more reusable. Improved the Tornado bar visualization, added table display
 and improved layout in relevant plugins.
- [#676](https://github.com/equinor/webviz-subsurface/pull/676) - Added realization points to Tornado visualization. Various improvements to Tornado figure layout.
- [#667](https://github.com/equinor/webviz-subsurface/pull/667) - Standardized layout and styling of plugins.

### Fixed
- [#666](https://github.com/equinor/webviz-subsurface/pull/666) - Handle operations between surfaces with different topology in `SurfaceViewerFMU`
- [#675](https://github.com/equinor/webviz-subsurface/pull/675) - Adjust minimum zoom level in surface plugins for visualization of large surfaces.
- [#715](https://github.com/equinor/webviz-subsurface/pull/715) - After this, the `WellCompletion` plugin finds the kh unit even if the unit system is in an INCLUDE file. Also, `well_connection_status_file` refers to the same variable in the plugin and ert job.

## [0.2.3] - 2021-06-07

### Changed
- [#651](https://github.com/equinor/webviz-subsurface/pull/651) - Fixed issue with `_` in regions for `ReservoirSimulationTimeseriesRegional`.
- [#642](https://github.com/equinor/webviz-subsurface/pull/642) - New functionality in `WellCompletions`: New stratigraphy input and tree
selector in filters. Possibility to input colors either in stratigraphy or in the zone_layer_mapping `.lyr`-file. And kh unit automatically
found in Eclipse files.

### Fixed
- [#659](https://github.com/equinor/webviz-subsurface/pull/659) - Added missing `display: block` in option selectors (e.g. radio items).

### Added
- [#645](https://github.com/equinor/webviz-subsurface/pull/645) - New generic lineplotter plugin for FMU data. This is the first plugin that uses
a new system to reduce the memory footprint of large datasets.
- [#641](https://github.com/equinor/webviz-subsurface/pull/641) - New plugin to analyze volumetrics results from FMU ensembles, replaces the `InplaceVolumes` plugin.

## [0.2.2] - 2021-04-30

### Changed
- [#618](https://github.com/equinor/webviz-subsurface/pull/618) - Added deprecation warning to `HorizonUncertaintyViewer`,
`WellCrossSection` and `WellCrossSectionFMU`. These plugins will soon be removed. Relevant functionality is implememented
in the new `StructuralUncertainty` plugin.
- [#646](https://github.com/equinor/webviz-subsurface/pull/646) - Replaced `DropDowns` in `ReservoirSimulationTimeSeries` plugin with `VectorSelector` components.

### Fixed
- [#621](https://github.com/equinor/webviz-subsurface/pull/621) - Fixed issue in `StructuralUncertainty` where map base layers did not load
correctly from persisted user settings.
- [#626](https://github.com/equinor/webviz-subsurface/pull/626) - Fixed small bugs in the docstring of `WellCompletions` and added a tour_steps method.

## [0.2.1] - 2021-04-27
### Changed
- [#612](https://github.com/equinor/webviz-subsurface/pull/612) - New features in `ReservoirSimulationTimeSeries`: Statistical lines, option to remove history trace, histogram available when plotting individual realizations.

### Fixed
- [#615](https://github.com/equinor/webviz-subsurface/pull/615) - Improve table performance of `AssistedHistoryMatchingAnalysis`.

### Added
- [#605](https://github.com/equinor/webviz-subsurface/pull/605) - New plugin to analyze structural uncertainty from FMU ensembles.
- [#610](https://github.com/equinor/webviz-subsurface/pull/610) - New plugin `WellCompletions` to visualize completion data of simulation wells.

## [0.2.0] - 2021-03-28
- [#604](https://github.com/equinor/webviz-subsurface/pull/604) - Consolidates surface loading and statistical calculation of surfaces by introducing a shared
SurfaceSetModel. Refactored SurfaceViewerFMU to use SurfaceSetModel.
- [#586](https://github.com/equinor/webviz-subsurface/pull/586) - Added phase ratio vs pressure and density vs pressure plots. Added unit and density functions to PVT library. Refactored code and added checklist for plots to be viewed in PVT plot plugin. Improved the layout.
- [#599](https://github.com/equinor/webviz-subsurface/pull/599) - Fixed an issue in ParameterAnalysis where the plugin did not initialize without FIELD vectors

### Fixed
- [#602](https://github.com/equinor/webviz-subsurface/pull/602) - Prevent calculation of data for download at initialisation of ReservoirSimulationTimeSeries.
- [#592](https://github.com/equinor/webviz-subsurface/pull/592) - Fixed bug for inferred frequency of yearly summary data.
- [#594](https://github.com/equinor/webviz-subsurface/pull/594) - Fixed bug in SurfaceViewerFMU where surfaces with only undefined values was not handled properly.
- [#584](https://github.com/equinor/webviz-subsurface/pull/584) - Fixed bug for in RelativePermeability plugin where it was not possible to plot against oil saturation axis when using relperm data of "family 2".
- [#595](https://github.com/equinor/webviz-subsurface/pull/595) - Raise a descriptive error in SurfaceViewerFMU plugin if no surfaces are available.

## [0.1.9] - 2021-02-23
### Fixed
- [#569](https://github.com/equinor/webviz-subsurface/pull/569) - Allow sharing of ensemble smry datasets in memory between plugins instances. Note that currently sharing can only be accomplished between plugin instances that use the same ensembles, column_keys and time_index.
- [#552](https://github.com/equinor/webviz-subsurface/pull/552) - Fixed an issue where webvizstore was not properly initialized in ParameterAnalysis plugin
- [#549](https://github.com/equinor/webviz-subsurface/pull/549) - Fixed issue in WellCrossSectionFMU that prevented use of user provided colors.
- [#561](https://github.com/equinor/webviz-subsurface/pull/561) - Fixed issue in ParameterAnalysis for non-numeric parameters (dropping them).

## [0.1.8] - 2021-01-26
### Changed
- [#538](https://github.com/equinor/webviz-subsurface/issues/538) - Refactored code for reading Eclipse INIT files and added framework for units and unit conversions.
- [#544](https://github.com/equinor/webviz-subsurface/pull/544) - All plugins now use new special `webviz_settings` argument to plugin's `__init__` method for common settings in favor of piggybacking dictionary onto the to the Dash applicaton object.
- [#541](https://github.com/equinor/webviz-subsurface/pull/541) - Implemented new onepass shader for all surface plugins.

### Fixed
- [#536](https://github.com/equinor/webviz-subsurface/pull/536) - Fixed issue and bumped dependencies related to Pandas version 1.2.0. Bumped dependency to webviz-config to support mypy typechecks.

## [0.1.7] - 2020-12-19
### Fixed
- [#526](https://github.com/equinor/webviz-subsurface/pull/526) - Fixes to `SurfaceViewerFMU`. User defined map units are now correctly displayed. Map height can now be set (useful for maps with elongated geometry). Added some missing documentation
- [#531](https://github.com/equinor/webviz-subsurface/pull/531) - The change in [#505](https://github.com/equinor/webviz-subsurface/pull/505) resulted in potentially very large datasets when using `raw` sampling. Some users experienced `MemoryError`. `column_keys` filtering is therefore now used when loading and storing data if `sampling` is `raw` in plugins using `UNSMRY` data, most noticable in `BhpQc` which has `raw` as the default and only option.

### Added
- [#529](https://github.com/equinor/webviz-subsurface/pull/529) - Added support for PVDO and PVTG to PVT plot and to respective data modules.
- [#509](https://github.com/equinor/webviz-subsurface/pull/509) - Added descriptive hoverinfo to  `ParameterAnalysis`. Average and standard deviation of parameter value
for each ensemble shown on mouse hover over figure. Included dynamic sizing of plot titles and plot spacing to optimize the appearance of plots when many parameters are plotted.

## [0.1.6] - 2020-11-30
### Fixed
- [#505](https://github.com/equinor/webviz-subsurface/pull/505) - Fixed recent performance regression issue for loading of UNSMRY data. Loading times when multiple plugins are using the same data is now significantly reduced. Note that all UNSMRY vectors are now stored in portable apps, independent of choice of column_keys in individual plugins.

## [0.1.5] - 2020-11-26
### Added
- [#478](https://github.com/equinor/webviz-subsurface/pull/478) - New plugin `AssistedHistoryMatchingAnalysis`. This dashboard helps to analyze the update step performed during assisted history match. E.g. which observations are causing an update in a specific parameter. Based on Kolmogorov–Smirnov.
- [#494](https://github.com/equinor/webviz-subsurface/pull/494) - New plugin `ParameterAnalysis`. Dashboard to visualize parameter distributions and statistics for FMU ensembles, and to investigate parameter correlations on reservoir simulation time series data.

### Fixed
- [#486](https://github.com/equinor/webviz-subsurface/pull/486) - Bug fix in `PropertyStatistics`. Show realization number instead of dataframe index for hover text.
- [#498](https://github.com/equinor/webviz-subsurface/pull/498) - Bug fix in `RFT-plotter`. Sort dataframe by date to get correct order in date-slider.

## [0.1.4] - 2020-10-29
### Added
- [#457](https://github.com/equinor/webviz-subsurface/pull/457) - Raise a descriptive error if a scratch ensemble is empty, i.e. no `OK` target file is found in any realizations.
- [#427](https://github.com/equinor/webviz-subsurface/pull/427) - `BhpQc` plugin added: Quality check that simulated bottom hole pressures are realistic.
- [#481](https://github.com/equinor/webviz-subsurface/pull/481) - `RFT-plotter`: Added support for MD, and made ECLIPSE RFT data optional.
- [#467](https://github.com/equinor/webviz-subsurface/pull/467) - `PropertyStatistics` plugin added: QC and analysis of grid property statistics.

### Fixed
- [#450](https://github.com/equinor/webviz-subsurface/pull/450) - Flipped colormap for subsurface maps (such that deeper areas get darker colors). Also fixed hill shading such that input values are treated as depth, not positive elevation.
- [#459](https://github.com/equinor/webviz-subsurface/pull/459) - Bug fix in ReservoirSimulationTimeSeries. All `History` traces are now toggled when clicking `History` in the legend.
- [#474](https://github.com/equinor/webviz-subsurface/pull/474) - Bug fix in ParameterCorrelation. Constant parameters are now removed if `drop_constants` is set to `True`
- [#480](https://github.com/equinor/webviz-subsurface/pull/480) - Bug fix in SubsurfaceMap, InplaceVolumes and InplaceVolumesOneByOne: Filter on `OK` file is now applied when loading data from ensembles through fmu-ensemble.
- [#482](https://github.com/equinor/webviz-subsurface/pull/482) - Bug fix in ReservoirSimulationTimeSeries: NaN values are now dropped instead of being replaced by zeros, e.g. if some realizations are missing in one of the ensembles, if the dates don't match, or if a vector is missing in one of the ensembles.

## [0.1.3] - 2020-09-24
### Added
- [#417](https://github.com/equinor/webviz-subsurface/pull/417) - Added an optional argument `--testdata-folder` to `pytest`, can be used when [test data](https://github.com/equinor/webviz-subsurface-testdata) is in non-default location.
- [#422](https://github.com/equinor/webviz-subsurface/pull/422) - `HistoryMatch` plugin now
quietly excludes all realizations lacking an `OK` file written by `ERT` on completion of realization workflow, similar to behavior of other plugins that read from individual realizations. Previously wrote warnings for missing data.
- [#428](https://github.com/equinor/webviz-subsurface/pull/428) - Plugin controls, such as dropdown selections, set by the user is kept on page reload.
- [#435](https://github.com/equinor/webviz-subsurface/pull/435) - Suppress a warning in SurfaceViewerFMU when calculating statistics from surfaces where one or more surface only has NaN values. [#399](https://github.com/equinor/webviz-subsurface/pull/399)
- [#438](https://github.com/equinor/webviz-subsurface/pull/438) - Improved documentation of generation of data input for `RelativePermability` plugin.
- [#434](https://github.com/equinor/webviz-subsurface/pull/434) - Improved hillshading and colors in plugins with map views.
- [#439](https://github.com/equinor/webviz-subsurface/pull/439) - Pie chart and bar chart are now visualized together in `DiskUsage`. Free space is now visualized as well.

### Fixed
- [#432](https://github.com/equinor/webviz-subsurface/pull/432) - Bug fix in ReservoirSimulationTimeSeries. Vectors starting with A, V, G, I, N, T, V and L resulted in crash due to a bug introduced in [#373](https://github.com/equinor/webviz-subsurface/pull/373) (most notably group and aquifer vectors).
- [#442](https://github.com/equinor/webviz-subsurface/pull/442) - Bug fix in ReservoirSimulationTimeSeries. Wrong realization number was shown if data set contained missing realizations. Now uses correct realization number from data.
- [#447](https://github.com/equinor/webviz-subsurface/pull/447) - Changed two `webvizstore` decorated functions such that they do not take in `pandas` objects as arguments, which are known to not have `repr()` useful for hashing.

## [0.1.2] - 2020-08-24
### Changed
- [#415](https://github.com/equinor/webviz-subsurface/pull/415) - Now using `xml` package from standard Python library (together with [`defusexml`](https://pypi.org/project/defusedxml/)) instead of [`bs4`](https://pypi.org/project/beautifulsoup4/).<|MERGE_RESOLUTION|>--- conflicted
+++ resolved
@@ -7,11 +7,8 @@
 ## [UNRELEASED] - YYYY-MM-DD
 
 ### Added
-<<<<<<< HEAD
 - [#721](https://github.com/equinor/webviz-subsurface/pull/721) - Added data provider for reading ensemble summary data through a unified interface, supporting optional lazy resampling/interpolation depending on data input format.
-=======
 - [#845](https://github.com/equinor/webviz-subsurface/pull/845) - Added realization plot colored by sensitivity to tornado tab in `VolumetricAnalysis`. 
->>>>>>> 2ad11447
 
 ### Changed
 - [#853](https://github.com/equinor/webviz-subsurface/pull/853) - `ParameterResponseCorrelation` improvements. Constant parameters are removed from the correlation figure, and option to set maximum number of parameters is added. Trendline is added to the scatterplot. Axis in correlation figure is now calculated based on data.
